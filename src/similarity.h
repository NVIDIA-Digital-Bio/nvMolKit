--- conflicted
+++ resolved
@@ -30,43 +30,25 @@
   //! Overrides autodetect of maximum memory on device for chunking compute.
   std::optional<std::size_t> maxDeviceMemoryBytes = std::nullopt;
 };
-<<<<<<< HEAD
-//! Options for bulk fingerprinting
-struct BulkFingerprintOptions {
-  //! Batch size for bulk fingerprinting. If nullopt, no batching is done.
-  std::optional<std::size_t> batchSize  = 8192;
-  //! Max number of concurrent streams
-  size_t                     maxStreams = 1024;
-};
-=======
->>>>>>> b7da0de8
 
 // --------------------------------
 // Tanimoto similarity wrapper functions
 // --------------------------------
 
-<<<<<<< HEAD
 AsyncDeviceVector<double> crossTanimotoSimilarityGpuResult(cuda::std::span<const std::uint32_t> bits, int fpSize);
-=======
-AsyncDeviceVector<double> crossTanimotoSimilarityGpuResult(const cuda::std::span<const std::uint32_t> bits, int fpSize);
-
-AsyncDeviceVector<double> crossTanimotoSimilarityGpuResult(const cuda::std::span<const std::uint32_t> bitsOneBuffer,
-                                                           const cuda::std::span<const std::uint32_t> bitsTwoBuffer,
-                                                           int                                        fpSize);
->>>>>>> b7da0de8
 
 AsyncDeviceVector<double> crossTanimotoSimilarityGpuResult(cuda::std::span<const std::uint32_t> bitsOneBuffer,
                                                            cuda::std::span<const std::uint32_t> bitsTwoBuffer,
                                                            int                                  fpSize);
-std::vector<double>       crossTanimotoSimilarityCPUResult(cuda::std::span<const std::uint32_t> bitsOneBuffer,
-                                                           cuda::std::span<const std::uint32_t> bitsTwoBuffer,
-                                                           int                                  fpSize,
-                                                           const CrossSimilarityOptions& options = CrossSimilarityOptions());
+
+std::vector<double> crossTanimotoSimilarityCPUResult(cuda::std::span<const std::uint32_t> bitsOneBuffer,
+                                                     cuda::std::span<const std::uint32_t> bitsTwoBuffer,
+                                                     int                                  fpSize,
+                                                     const CrossSimilarityOptions& options = CrossSimilarityOptions());
 // --------------------------------
 // Cosine similarity wrapper functions
 // --------------------------------
 
-<<<<<<< HEAD
 AsyncDeviceVector<double> crossCosineSimilarityGpuResult(cuda::std::span<const std::uint32_t> bits, int fpSize);
 
 AsyncDeviceVector<double> crossCosineSimilarityGpuResult(cuda::std::span<const std::uint32_t> bitsOneBuffer,
@@ -77,9 +59,6 @@
                                                    cuda::std::span<const std::uint32_t> bitsTwoBuffer,
                                                    int                                  fpSize,
                                                    const CrossSimilarityOptions& options = CrossSimilarityOptions());
-=======
-AsyncDeviceVector<double> crossCosineSimilarityGpuResult(const cuda::std::span<const std::uint32_t> bits, int fpSize);
->>>>>>> b7da0de8
 
 }  // namespace nvMolKit
 
