// SPDX-FileCopyrightText: Copyright (c) 2025 NVIDIA CORPORATION & AFFILIATES. All rights reserved.
// SPDX-License-Identifier: Apache-2.0
//
// Licensed under the Apache License, Version 2.0 (the "License");
// you may not use this file except in compliance with the License.
// You may obtain a copy of the License at
//
// http://www.apache.org/licenses/LICENSE-2.0
//
// Unless required by applicable law or agreed to in writing, software
// distributed under the License is distributed on an "AS IS" BASIS,
// WITHOUT WARRANTIES OR CONDITIONS OF ANY KIND, either express or implied.
// See the License for the specific language governing permissions and
// limitations under the License.

#ifndef NVMOLKIT_DISTGEOM_KERNELS_H
#define NVMOLKIT_DISTGEOM_KERNELS_H

#include <cuda_runtime.h>

namespace nvMolKit {
namespace DistGeom {
<<<<<<< HEAD
cudaError_t launchDistViolationEnergyKernel(int      numDist,
=======
cudaError_t launchDistViolationEnergyKernel(int            numDist,
>>>>>>> c8e6d882
                                            const int*     idx1,
                                            const int*     idx2,
                                            const double*  lb2,
                                            const double*  ub2,
                                            const double*  weight,
                                            const double*  pos,
                                            double*        energyBuffer,
                                            const int*     energyBufferStarts,
                                            const int*     atomIdxToBatchIdx,
                                            const int*     distTermStarts,
                                            const int*     atomStarts,
                                            int            dimension,
                                            const uint8_t* activeThisStage = nullptr,
                                            cudaStream_t   stream          = 0);

<<<<<<< HEAD
cudaError_t launchDistViolationGradientKernel(int      numDist,
=======
cudaError_t launchDistViolationGradientKernel(int            numDist,
>>>>>>> c8e6d882
                                              const int*     idx1,
                                              const int*     idx2,
                                              const double*  lb2,
                                              const double*  ub2,
                                              const double*  weight,
                                              const double*  pos,
                                              double*        grad,
                                              const int*     atomIdxToBatchIdx,
                                              const int*     atomStarts,
                                              int            dimension,
                                              const uint8_t* activeThisStage = nullptr,
                                              cudaStream_t   stream          = 0);

<<<<<<< HEAD
cudaError_t launchChiralViolationEnergyKernel(int      numChiral,
=======
cudaError_t launchChiralViolationEnergyKernel(int            numChiral,
>>>>>>> c8e6d882
                                              const int*     idx1,
                                              const int*     idx2,
                                              const int*     idx3,
                                              const int*     idx4,
                                              const double*  volLower,
                                              const double*  volUpper,
<<<<<<< HEAD
                                              double   weight,
=======
                                              double         weight,
>>>>>>> c8e6d882
                                              const double*  pos,
                                              double*        energyBuffer,
                                              const int*     energyBufferStarts,
                                              const int*     atomIdxToBatchIdx,
                                              const int*     chiralTermStarts,
                                              const int*     atomStarts,
<<<<<<< HEAD
                                              int      dimension,
                                              const uint8_t* activeThisStage = nullptr,
                                              cudaStream_t   stream          = 0);

cudaError_t launchChiralViolationGradientKernel(int      numChiral,
=======
                                              int            dimension,
                                              const uint8_t* activeThisStage = nullptr,
                                              cudaStream_t   stream          = 0);

cudaError_t launchChiralViolationGradientKernel(int            numChiral,
>>>>>>> c8e6d882
                                                const int*     idx1,
                                                const int*     idx2,
                                                const int*     idx3,
                                                const int*     idx4,
                                                const double*  volLower,
                                                const double*  volUpper,
<<<<<<< HEAD
                                                double   weight,
=======
                                                double         weight,
>>>>>>> c8e6d882
                                                const double*  pos,
                                                double*        grad,
                                                const int*     atomIdxToBatchIdx,
                                                const int*     atomStarts,
<<<<<<< HEAD
                                                int      dimension,
                                                const uint8_t* activeThisStage = nullptr,
                                                cudaStream_t   stream          = 0);

cudaError_t launchFourthDimEnergyKernel(int      numFD,
                                        const int*     idx,
                                        double   weight,
=======
                                                int            dimension,
                                                const uint8_t* activeThisStage = nullptr,
                                                cudaStream_t   stream          = 0);

cudaError_t launchFourthDimEnergyKernel(int            numFD,
                                        const int*     idx,
                                        double         weight,
>>>>>>> c8e6d882
                                        const double*  pos,
                                        double*        energyBuffer,
                                        const int*     energyBufferStarts,
                                        const int*     atomIdxToBatchIdx,
                                        const int*     fourthTermStarts,
                                        const int*     atomStarts,
<<<<<<< HEAD
                                        int      dimension,
                                        const uint8_t* activeThisStage = nullptr,
                                        cudaStream_t   stream          = 0);

cudaError_t launchFourthDimGradientKernel(int      numFD,
                                          const int*     idx,
                                          double   weight,
=======
                                        int            dimension,
                                        const uint8_t* activeThisStage = nullptr,
                                        cudaStream_t   stream          = 0);

cudaError_t launchFourthDimGradientKernel(int            numFD,
                                          const int*     idx,
                                          double         weight,
>>>>>>> c8e6d882
                                          const double*  pos,
                                          double*        grad,
                                          const int*     atomIdxToBatchIdx,
                                          const int*     atomStarts,
<<<<<<< HEAD
                                          int      dimension,
=======
                                          int            dimension,
>>>>>>> c8e6d882
                                          const uint8_t* activeThisStage = nullptr,
                                          cudaStream_t   stream          = 0);

// Experimental torsion angle contribution kernels
<<<<<<< HEAD
cudaError_t launchTorsionAngleEnergyKernel(int      numTorsion,
=======
cudaError_t launchTorsionAngleEnergyKernel(int            numTorsion,
>>>>>>> c8e6d882
                                           const int*     idx1,
                                           const int*     idx2,
                                           const int*     idx3,
                                           const int*     idx4,
                                           const double*  forceConstant,
                                           const int*     signs,
                                           const double*  pos,
                                           double*        energyBuffer,
                                           const int*     energyBufferStarts,
                                           const int*     atomIdxToBatchIdx,
                                           const int*     torsionTermStarts,
                                           const int*     atomStarts,
                                           const uint8_t* activeThisStage = nullptr,
                                           cudaStream_t   stream          = 0);

<<<<<<< HEAD
cudaError_t launchTorsionAngleGradientKernel(int      numTorsion,
=======
cudaError_t launchTorsionAngleGradientKernel(int            numTorsion,
>>>>>>> c8e6d882
                                             const int*     idx1,
                                             const int*     idx2,
                                             const int*     idx3,
                                             const int*     idx4,
                                             const double*  forceConstant,
                                             const int*     signs,
                                             const double*  pos,
                                             double*        grad,
                                             const int*     atomIdxToBatchIdx,
                                             const int*     atomStarts,
                                             const uint8_t* activeThisStage = nullptr,
                                             cudaStream_t   stream          = 0);

// Improper torsion (inversion) contribution kernels
<<<<<<< HEAD
cudaError_t launchInversionEnergyKernel(int      numInversion,
=======
cudaError_t launchInversionEnergyKernel(int            numInversion,
>>>>>>> c8e6d882
                                        const int*     idx1,
                                        const int*     idx2,
                                        const int*     idx3,
                                        const int*     idx4,
                                        const int*     at2AtomicNum,
                                        const uint8_t* isCBoundToO,
                                        const double*  C0,
                                        const double*  C1,
                                        const double*  C2,
                                        const double*  forceConstant,
                                        const double*  pos,
                                        double*        energyBuffer,
                                        const int*     energyBufferStarts,
                                        const int*     atomIdxToBatchIdx,
                                        const int*     inversionTermStarts,
                                        const int*     atomStarts,
                                        const uint8_t* activeThisStage = nullptr,
                                        cudaStream_t   stream          = 0);

<<<<<<< HEAD
cudaError_t launchInversionGradientKernel(int      numInversion,
=======
cudaError_t launchInversionGradientKernel(int            numInversion,
>>>>>>> c8e6d882
                                          const int*     idx1,
                                          const int*     idx2,
                                          const int*     idx3,
                                          const int*     idx4,
                                          const int*     at2AtomicNum,
                                          const uint8_t* isCBoundToO,
                                          const double*  C0,
                                          const double*  C1,
                                          const double*  C2,
                                          const double*  forceConstant,
                                          const double*  pos,
                                          double*        grad,
                                          const int*     atomIdxToBatchIdx,
                                          const int*     atomStarts,
                                          const uint8_t* activeThisStage = nullptr,
                                          cudaStream_t   stream          = 0);

// Distance constraint contribution kernels
<<<<<<< HEAD
cudaError_t launchDistanceConstraintEnergyKernel(int      numDist,
=======
cudaError_t launchDistanceConstraintEnergyKernel(int            numDist,
>>>>>>> c8e6d882
                                                 const int*     idx1,
                                                 const int*     idx2,
                                                 const double*  minLen,
                                                 const double*  maxLen,
                                                 const double*  forceConstant,
                                                 const double*  pos,
                                                 double*        energyBuffer,
                                                 const int*     energyBufferStarts,
                                                 const int*     atomIdxToBatchIdx,
                                                 const int*     distTermStarts,
                                                 const int*     atomStarts,
                                                 const uint8_t* activeThisStage = nullptr,
                                                 cudaStream_t   stream          = 0);

<<<<<<< HEAD
cudaError_t launchDistanceConstraintGradientKernel(int      numDist,
=======
cudaError_t launchDistanceConstraintGradientKernel(int            numDist,
>>>>>>> c8e6d882
                                                   const int*     idx1,
                                                   const int*     idx2,
                                                   const double*  minLen,
                                                   const double*  maxLen,
                                                   const double*  forceConstant,
                                                   const double*  pos,
                                                   double*        grad,
                                                   const int*     atomIdxToBatchIdx,
                                                   const int*     atomStarts,
                                                   const uint8_t* activeThisStage = nullptr,
                                                   cudaStream_t   stream          = 0);

// Angle constraint contribution kernels
constexpr double defaultAngleForceConstant = 1.0;
<<<<<<< HEAD
cudaError_t      launchAngleConstraintEnergyKernel(int      numAngle,
=======
cudaError_t      launchAngleConstraintEnergyKernel(int            numAngle,
>>>>>>> c8e6d882
                                                   const int*     idx1,
                                                   const int*     idx2,
                                                   const int*     idx3,
                                                   const double*  minAngle,
                                                   const double*  maxAngle,
                                                   const double*  pos,
                                                   double*        energyBuffer,
                                                   const int*     energyBufferStarts,
                                                   const int*     atomIdxToBatchIdx,
                                                   const int*     angleTermStarts,
                                                   const int*     atomStarts,
                                                   const uint8_t* activeThisStage = nullptr,
                                                   double         forceConstant   = defaultAngleForceConstant,
                                                   cudaStream_t   stream          = 0);

<<<<<<< HEAD
cudaError_t launchAngleConstraintGradientKernel(int      numAngle,
=======
cudaError_t launchAngleConstraintGradientKernel(int            numAngle,
>>>>>>> c8e6d882
                                                const int*     idx1,
                                                const int*     idx2,
                                                const int*     idx3,
                                                const double*  minAngle,
                                                const double*  maxAngle,
                                                const double*  pos,
                                                double*        grad,
                                                const int*     atomIdxToBatchIdx,
                                                const int*     atomStarts,
                                                const uint8_t* activeThisStage = nullptr,
                                                double         forceConstant   = defaultAngleForceConstant,
                                                cudaStream_t   stream          = 0);

cudaError_t launchReduceEnergiesKernel(int            numBlocks,
                                       const double*  energyBuffer,
                                       const int*     energyBufferBlockIdxToBatchIdx,
                                       double*        outs,
                                       const uint8_t* activeThisStage = nullptr,
                                       cudaStream_t   stream          = 0);
}  // namespace DistGeom
}  // namespace nvMolKit

#endif  // NVMOLKIT_DISTGEOM_KERNELS_H<|MERGE_RESOLUTION|>--- conflicted
+++ resolved
@@ -20,11 +20,7 @@
 
 namespace nvMolKit {
 namespace DistGeom {
-<<<<<<< HEAD
-cudaError_t launchDistViolationEnergyKernel(int      numDist,
-=======
 cudaError_t launchDistViolationEnergyKernel(int            numDist,
->>>>>>> c8e6d882
                                             const int*     idx1,
                                             const int*     idx2,
                                             const double*  lb2,
@@ -40,11 +36,7 @@
                                             const uint8_t* activeThisStage = nullptr,
                                             cudaStream_t   stream          = 0);
 
-<<<<<<< HEAD
-cudaError_t launchDistViolationGradientKernel(int      numDist,
-=======
 cudaError_t launchDistViolationGradientKernel(int            numDist,
->>>>>>> c8e6d882
                                               const int*     idx1,
                                               const int*     idx2,
                                               const double*  lb2,
@@ -58,65 +50,36 @@
                                               const uint8_t* activeThisStage = nullptr,
                                               cudaStream_t   stream          = 0);
 
-<<<<<<< HEAD
-cudaError_t launchChiralViolationEnergyKernel(int      numChiral,
-=======
 cudaError_t launchChiralViolationEnergyKernel(int            numChiral,
->>>>>>> c8e6d882
                                               const int*     idx1,
                                               const int*     idx2,
                                               const int*     idx3,
                                               const int*     idx4,
                                               const double*  volLower,
                                               const double*  volUpper,
-<<<<<<< HEAD
-                                              double   weight,
-=======
                                               double         weight,
->>>>>>> c8e6d882
                                               const double*  pos,
                                               double*        energyBuffer,
                                               const int*     energyBufferStarts,
                                               const int*     atomIdxToBatchIdx,
                                               const int*     chiralTermStarts,
                                               const int*     atomStarts,
-<<<<<<< HEAD
-                                              int      dimension,
-                                              const uint8_t* activeThisStage = nullptr,
-                                              cudaStream_t   stream          = 0);
-
-cudaError_t launchChiralViolationGradientKernel(int      numChiral,
-=======
                                               int            dimension,
                                               const uint8_t* activeThisStage = nullptr,
                                               cudaStream_t   stream          = 0);
 
 cudaError_t launchChiralViolationGradientKernel(int            numChiral,
->>>>>>> c8e6d882
                                                 const int*     idx1,
                                                 const int*     idx2,
                                                 const int*     idx3,
                                                 const int*     idx4,
                                                 const double*  volLower,
                                                 const double*  volUpper,
-<<<<<<< HEAD
-                                                double   weight,
-=======
                                                 double         weight,
->>>>>>> c8e6d882
                                                 const double*  pos,
                                                 double*        grad,
                                                 const int*     atomIdxToBatchIdx,
                                                 const int*     atomStarts,
-<<<<<<< HEAD
-                                                int      dimension,
-                                                const uint8_t* activeThisStage = nullptr,
-                                                cudaStream_t   stream          = 0);
-
-cudaError_t launchFourthDimEnergyKernel(int      numFD,
-                                        const int*     idx,
-                                        double   weight,
-=======
                                                 int            dimension,
                                                 const uint8_t* activeThisStage = nullptr,
                                                 cudaStream_t   stream          = 0);
@@ -124,22 +87,12 @@
 cudaError_t launchFourthDimEnergyKernel(int            numFD,
                                         const int*     idx,
                                         double         weight,
->>>>>>> c8e6d882
                                         const double*  pos,
                                         double*        energyBuffer,
                                         const int*     energyBufferStarts,
                                         const int*     atomIdxToBatchIdx,
                                         const int*     fourthTermStarts,
                                         const int*     atomStarts,
-<<<<<<< HEAD
-                                        int      dimension,
-                                        const uint8_t* activeThisStage = nullptr,
-                                        cudaStream_t   stream          = 0);
-
-cudaError_t launchFourthDimGradientKernel(int      numFD,
-                                          const int*     idx,
-                                          double   weight,
-=======
                                         int            dimension,
                                         const uint8_t* activeThisStage = nullptr,
                                         cudaStream_t   stream          = 0);
@@ -147,25 +100,16 @@
 cudaError_t launchFourthDimGradientKernel(int            numFD,
                                           const int*     idx,
                                           double         weight,
->>>>>>> c8e6d882
                                           const double*  pos,
                                           double*        grad,
                                           const int*     atomIdxToBatchIdx,
                                           const int*     atomStarts,
-<<<<<<< HEAD
-                                          int      dimension,
-=======
                                           int            dimension,
->>>>>>> c8e6d882
                                           const uint8_t* activeThisStage = nullptr,
                                           cudaStream_t   stream          = 0);
 
 // Experimental torsion angle contribution kernels
-<<<<<<< HEAD
-cudaError_t launchTorsionAngleEnergyKernel(int      numTorsion,
-=======
 cudaError_t launchTorsionAngleEnergyKernel(int            numTorsion,
->>>>>>> c8e6d882
                                            const int*     idx1,
                                            const int*     idx2,
                                            const int*     idx3,
@@ -181,11 +125,7 @@
                                            const uint8_t* activeThisStage = nullptr,
                                            cudaStream_t   stream          = 0);
 
-<<<<<<< HEAD
-cudaError_t launchTorsionAngleGradientKernel(int      numTorsion,
-=======
 cudaError_t launchTorsionAngleGradientKernel(int            numTorsion,
->>>>>>> c8e6d882
                                              const int*     idx1,
                                              const int*     idx2,
                                              const int*     idx3,
@@ -200,11 +140,7 @@
                                              cudaStream_t   stream          = 0);
 
 // Improper torsion (inversion) contribution kernels
-<<<<<<< HEAD
-cudaError_t launchInversionEnergyKernel(int      numInversion,
-=======
 cudaError_t launchInversionEnergyKernel(int            numInversion,
->>>>>>> c8e6d882
                                         const int*     idx1,
                                         const int*     idx2,
                                         const int*     idx3,
@@ -224,11 +160,7 @@
                                         const uint8_t* activeThisStage = nullptr,
                                         cudaStream_t   stream          = 0);
 
-<<<<<<< HEAD
-cudaError_t launchInversionGradientKernel(int      numInversion,
-=======
 cudaError_t launchInversionGradientKernel(int            numInversion,
->>>>>>> c8e6d882
                                           const int*     idx1,
                                           const int*     idx2,
                                           const int*     idx3,
@@ -247,11 +179,7 @@
                                           cudaStream_t   stream          = 0);
 
 // Distance constraint contribution kernels
-<<<<<<< HEAD
-cudaError_t launchDistanceConstraintEnergyKernel(int      numDist,
-=======
 cudaError_t launchDistanceConstraintEnergyKernel(int            numDist,
->>>>>>> c8e6d882
                                                  const int*     idx1,
                                                  const int*     idx2,
                                                  const double*  minLen,
@@ -266,11 +194,7 @@
                                                  const uint8_t* activeThisStage = nullptr,
                                                  cudaStream_t   stream          = 0);
 
-<<<<<<< HEAD
-cudaError_t launchDistanceConstraintGradientKernel(int      numDist,
-=======
 cudaError_t launchDistanceConstraintGradientKernel(int            numDist,
->>>>>>> c8e6d882
                                                    const int*     idx1,
                                                    const int*     idx2,
                                                    const double*  minLen,
@@ -285,11 +209,7 @@
 
 // Angle constraint contribution kernels
 constexpr double defaultAngleForceConstant = 1.0;
-<<<<<<< HEAD
-cudaError_t      launchAngleConstraintEnergyKernel(int      numAngle,
-=======
 cudaError_t      launchAngleConstraintEnergyKernel(int            numAngle,
->>>>>>> c8e6d882
                                                    const int*     idx1,
                                                    const int*     idx2,
                                                    const int*     idx3,
@@ -305,11 +225,7 @@
                                                    double         forceConstant   = defaultAngleForceConstant,
                                                    cudaStream_t   stream          = 0);
 
-<<<<<<< HEAD
-cudaError_t launchAngleConstraintGradientKernel(int      numAngle,
-=======
 cudaError_t launchAngleConstraintGradientKernel(int            numAngle,
->>>>>>> c8e6d882
                                                 const int*     idx1,
                                                 const int*     idx2,
                                                 const int*     idx3,
