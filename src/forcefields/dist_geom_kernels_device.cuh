--- conflicted
+++ resolved
@@ -1040,15 +1040,10 @@
   namespace cg            = cooperative_groups;
   constexpr int WARP_SIZE = 32;
   auto          tile32    = cg::tiled_partition<WARP_SIZE>(cg::this_thread_block());
-<<<<<<< HEAD
-  const int     laneId    = tile32.thread_rank();
-  const int     warpId    = tile32.meta_group_rank();
-  const int     numWarps  = tile32.meta_group_size();
-=======
-  const int16_t laneId    = tile32.thread_rank();
-  const int16_t warpId    = mark_warp_uniform(tile32.meta_group_rank());
-  const int16_t numWarps  = mark_warp_uniform(tile32.meta_group_size());
->>>>>>> 0741c0e5
+
+  const int laneId   = tile32.thread_rank();
+  const int warpId   = mark_warp_uniform(tile32.meta_group_rank());
+  const int numWarps = mark_warp_uniform(tile32.meta_group_size());
 
   // Get term ranges
   const int torsionStart  = systemIndices.experimentalTorsionTermStarts[molIdx];
@@ -1211,21 +1206,12 @@
   const int     atomStart = systemIndices.atomStarts[molIdx];
   const double* molCoords = coords + atomStart * 4;  // ETK uses 4D coordinates
 
-<<<<<<< HEAD
   namespace cg            = cooperative_groups;
   constexpr int WARP_SIZE = 32;
   auto          tile32    = cg::tiled_partition<WARP_SIZE>(cg::this_thread_block());
   const int     laneId    = tile32.thread_rank();
-  const int     warpId    = tile32.meta_group_rank();
-  const int     numWarps  = tile32.meta_group_size();
-=======
-  namespace cg                = cooperative_groups;
-  constexpr int16_t WARP_SIZE = 32;
-  auto              tile32    = cg::tiled_partition<WARP_SIZE>(cg::this_thread_block());
-  const int16_t     laneId    = tile32.thread_rank();
-  const int16_t     warpId    = mark_warp_uniform(tile32.meta_group_rank());
-  const int16_t     numWarps  = mark_warp_uniform(tile32.meta_group_size());
->>>>>>> 0741c0e5
+  const int     warpId    = mark_warp_uniform(tile32.meta_group_rank());
+  const int     numWarps  = mark_warp_uniform(tile32.meta_group_size());
 
   // Get term ranges
   const int torsionStart  = systemIndices.experimentalTorsionTermStarts[molIdx];
