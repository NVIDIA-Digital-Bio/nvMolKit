// SPDX-FileCopyrightText: Copyright (c) 2025 NVIDIA CORPORATION & AFFILIATES. All rights reserved.
// SPDX-License-Identifier: Apache-2.0
//
// Licensed under the Apache License, Version 2.0 (the "License");
// you may not use this file except in compliance with the License.
// You may obtain a copy of the License at
//
// http://www.apache.org/licenses/LICENSE-2.0
//
// Unless required by applicable law or agreed to in writing, software
// distributed under the License is distributed on an "AS IS" BASIS,
// WITHOUT WARRANTIES OR CONDITIONS OF ANY KIND, either express or implied.
// See the License for the specific language governing permissions and
// limitations under the License.

#ifndef NVMOLKIT_DISTGEOM_KERNELS_DEVICE_CUH
#define NVMOLKIT_DISTGEOM_KERNELS_DEVICE_CUH

#include <cooperative_groups.h>

#include "kernel_utils.cuh"

#ifndef M_PI
#define M_PI 3.14159265358979323846
#endif
constexpr double RAD2DEG = 180.0 / M_PI;

using namespace nvMolKit::FFKernelUtils;

namespace nvMolKit {
namespace DistGeom {

// --------------
// DG terms
// --------------

static __device__ __forceinline__ double distViolationEnergy(const double* pos,
                                                             const int     idx1,
                                                             const int     idx2,
                                                             const double  lb2,
                                                             const double  ub2,
                                                             const double  weight,
                                                             const int     dimension) {
  const int    posIdx1   = idx1 * dimension;
  const int    posIdx2   = idx2 * dimension;
  const double distance2 = distanceSquaredPosIdx(pos, posIdx1, posIdx2, dimension);
  double       val       = 0.0;
  if (distance2 > ub2) {
    val = (distance2 / ub2) - 1.0;
  } else if (distance2 < lb2) {
    val = ((2 * lb2) / (lb2 + distance2)) - 1.0;
  }
  if (val > 0.0) {
    return weight * val * val;
  }
  return 0.0;
}

static __device__ __forceinline__ void distViolationGrad(const double* pos,
                                                         const int     idx1,
                                                         const int     idx2,
                                                         const double  lb2,
                                                         const double  ub2,
                                                         const double  weight,
                                                         const int     dimension,
                                                         double*       grad) {
  const int   posIdx1   = idx1 * dimension;
  const int   posIdx2   = idx2 * dimension;
  const float distance2 = distanceSquaredPosIdx(pos, posIdx1, posIdx2, dimension);
  float       preFactor = 0.0;
  if (distance2 > ub2) {
    preFactor = 4.f * ((distance2 / ub2) - 1.0f) / ub2;
  } else if (distance2 < lb2) {
    const float l2d2 = distance2 + lb2;
    preFactor        = 8.f * lb2 * (1.f - 2.0f * lb2 / l2d2) / (l2d2 * l2d2);
  } else {
    return;
  }
  const float dGradx = weight * preFactor * (pos[posIdx1 + 0] - pos[posIdx2 + 0]);
  const float dGrady = weight * preFactor * (pos[posIdx1 + 1] - pos[posIdx2 + 1]);
  const float dGradz = weight * preFactor * (pos[posIdx1 + 2] - pos[posIdx2 + 2]);

  atomicAdd(&grad[posIdx1 + 0], dGradx);
  atomicAdd(&grad[posIdx1 + 1], dGrady);
  atomicAdd(&grad[posIdx1 + 2], dGradz);
  atomicAdd(&grad[posIdx2 + 0], -dGradx);
  atomicAdd(&grad[posIdx2 + 1], -dGrady);
  atomicAdd(&grad[posIdx2 + 2], -dGradz);

  if (dimension == 4) {
    const float dGradw = weight * preFactor * (pos[posIdx1 + 3] - pos[posIdx2 + 3]);
    atomicAdd(&grad[posIdx1 + 3], dGradw);
    atomicAdd(&grad[posIdx2 + 3], -dGradw);
  }
}

template <typename T>
static __device__ __forceinline__ T calcChiralVolume(const int&    posIdx1,
                                                     const int&    posIdx2,
                                                     const int&    posIdx3,
                                                     const int&    posIdx4,
                                                     const double* pos,
                                                     T&            v1x,
                                                     T&            v1y,
                                                     T&            v1z,
                                                     T&            v2x,
                                                     T&            v2y,
                                                     T&            v2z,
                                                     T&            v3x,
                                                     T&            v3y,
                                                     T&            v3z) {
  v1x = pos[posIdx1 + 0] - pos[posIdx4 + 0];
  v1y = pos[posIdx1 + 1] - pos[posIdx4 + 1];
  v1z = pos[posIdx1 + 2] - pos[posIdx4 + 2];

  v2x = pos[posIdx2 + 0] - pos[posIdx4 + 0];
  v2y = pos[posIdx2 + 1] - pos[posIdx4 + 1];
  v2z = pos[posIdx2 + 2] - pos[posIdx4 + 2];

  v3x = pos[posIdx3 + 0] - pos[posIdx4 + 0];
  v3y = pos[posIdx3 + 1] - pos[posIdx4 + 1];
  v3z = pos[posIdx3 + 2] - pos[posIdx4 + 2];

  T v2v3x, v2v3y, v2v3z;
  crossProduct(v2x, v2y, v2z, v3x, v3y, v3z, v2v3x, v2v3y, v2v3z);
  T vol = dotProduct(v1x, v1y, v1z, v2v3x, v2v3y, v2v3z);
  return vol;
}

static __device__ __forceinline__ double chiralViolationEnergy(const double* pos,
                                                               const int     idx1,
                                                               const int     idx2,
                                                               const int     idx3,
                                                               const int     idx4,
                                                               const double  lb,
                                                               const double  ub,
                                                               const double  weight,
                                                               const int     dimension) {
  const int posIdx1 = idx1 * dimension;
  const int posIdx2 = idx2 * dimension;
  const int posIdx3 = idx3 * dimension;
  const int posIdx4 = idx4 * dimension;

  double v1x, v1y, v1z, v2x, v2y, v2z, v3x, v3y, v3z;
  // Using the float version of this causes drift on the order of ~10^-5, so stay in double precision.
  double vol = calcChiralVolume(posIdx1, posIdx2, posIdx3, posIdx4, pos, v1x, v1y, v1z, v2x, v2y, v2z, v3x, v3y, v3z);

  if (vol < lb) {
    return weight * (vol - lb) * (vol - lb);
  }
  if (vol > ub) {
    return weight * (vol - ub) * (vol - ub);
  }
  return 0.0;
}

static __device__ __forceinline__ void chiralViolationGrad(const double* pos,
                                                           const int     idx1,
                                                           const int     idx2,
                                                           const int     idx3,
                                                           const int     idx4,
                                                           const double  lb,
                                                           const double  ub,
                                                           const double  weight,
                                                           const int     dimension,
                                                           double*       grad) {
  const int posIdx1 = idx1 * dimension;
  const int posIdx2 = idx2 * dimension;
  const int posIdx3 = idx3 * dimension;
  const int posIdx4 = idx4 * dimension;

  float v1x, v1y, v1z, v2x, v2y, v2z, v3x, v3y, v3z;
  float vol = calcChiralVolume(posIdx1, posIdx2, posIdx3, posIdx4, pos, v1x, v1y, v1z, v2x, v2y, v2z, v3x, v3y, v3z);

  if (vol < lb || vol > ub) {
    float preFactor;
    if (vol < lb) {
      preFactor = weight * (vol - lb);
    } else {
      preFactor = weight * (vol - ub);
    }

    atomicAdd(&grad[posIdx1 + 0], preFactor * (v2y * v3z - v2z * v3y));
    atomicAdd(&grad[posIdx1 + 1], preFactor * (v2z * v3x - v2x * v3z));
    atomicAdd(&grad[posIdx1 + 2], preFactor * (v2x * v3y - v2y * v3x));

    atomicAdd(&grad[posIdx2 + 0], preFactor * (v3y * v1z - v3z * v1y));
    atomicAdd(&grad[posIdx2 + 1], preFactor * (v3z * v1x - v3x * v1z));
    atomicAdd(&grad[posIdx2 + 2], preFactor * (v3x * v1y - v3y * v1x));

    atomicAdd(&grad[posIdx3 + 0], preFactor * (v2z * v1y - v2y * v1z));
    atomicAdd(&grad[posIdx3 + 1], preFactor * (v2x * v1z - v2z * v1x));
    atomicAdd(&grad[posIdx3 + 2], preFactor * (v2y * v1x - v2x * v1y));

    float x1 = pos[posIdx1 + 0];
    float y1 = pos[posIdx1 + 1];
    float z1 = pos[posIdx1 + 2];
    float x2 = pos[posIdx2 + 0];
    float y2 = pos[posIdx2 + 1];
    float z2 = pos[posIdx2 + 2];
    float x3 = pos[posIdx3 + 0];
    float y3 = pos[posIdx3 + 1];
    float z3 = pos[posIdx3 + 2];
    atomicAdd(&grad[posIdx4 + 0], preFactor * (z1 * (y2 - y3) + z2 * (y3 - y1) + z3 * (y1 - y2)));
    atomicAdd(&grad[posIdx4 + 1], preFactor * (x1 * (z2 - z3) + x2 * (z3 - z1) + x3 * (z1 - z2)));
    atomicAdd(&grad[posIdx4 + 2], preFactor * (y1 * (x2 - x3) + y2 * (x3 - x1) + y3 * (x1 - x2)));
  }
}

static __device__ __forceinline__ double fourthDimEnergy(const double* pos,
                                                         const int     idx,
                                                         const double  weight,
                                                         const int     dimension) {
  if (dimension != 4) {
    return 0.0;
  }
  const int    posIdx    = idx * dimension;
  const double fourthVal = pos[posIdx + 3];
  return weight * fourthVal * fourthVal;
}

static __device__ __forceinline__ void fourthDimGrad(const double* pos,
                                                     const int     idx,
                                                     const double  weight,
                                                     const int     dimension,
                                                     double*       grad) {
  if (dimension != 4) {
    return;
  }
  const int    posIdx    = idx * dimension;
  const double fourthVal = pos[posIdx + 3];
  atomicAdd(&grad[posIdx + 3], weight * fourthVal);
}

// ----------------------
// ETK Terms
// ----------------------

static __device__ __forceinline__ float calcTorsionEnergyM6(const double* forceConstants,
                                                            const int*    signs,
                                                            const double  cosPhi) {
  const float cosPhi2 = cosPhi * cosPhi;
  const float cosPhi3 = cosPhi * cosPhi2;
  const float cosPhi4 = cosPhi * cosPhi3;
  const float cosPhi5 = cosPhi * cosPhi4;
  const float cosPhi6 = cosPhi * cosPhi5;

  const float cos2Phi = 2.0f * cosPhi2 - 1.0f;
  const float cos3Phi = 4.0f * cosPhi3 - 3.0f * cosPhi;
  const float cos4Phi = 8.0f * cosPhi4 - 8.0f * cosPhi2 + 1.0f;
  const float cos5Phi = 16.0f * cosPhi5 - 20.0f * cosPhi3 + 5.0f * cosPhi;
  const float cos6Phi = 32.0f * cosPhi6 - 48.0f * cosPhi4 + 18.0f * cosPhi2 - 1.0f;

  return (forceConstants[0] * (1.0f + signs[0] * cosPhi) + forceConstants[1] * (1.0f + signs[1] * cos2Phi) +
          forceConstants[2] * (1.0f + signs[2] * cos3Phi) + forceConstants[3] * (1.0f + signs[3] * cos4Phi) +
          forceConstants[4] * (1.0f + signs[4] * cos5Phi) + forceConstants[5] * (1.0f + signs[5] * cos6Phi));
}

static __device__ __forceinline__ double calcTorsionCosPhi(const double* pos,
                                                           const int     posIdx1,
                                                           const int     posIdx2,
                                                           const int     posIdx3,
                                                           const int     posIdx4) {
  double r1x = pos[posIdx1 + 0] - pos[posIdx2 + 0];
  double r1y = pos[posIdx1 + 1] - pos[posIdx2 + 1];
  double r1z = pos[posIdx1 + 2] - pos[posIdx2 + 2];

  double r2x = pos[posIdx3 + 0] - pos[posIdx2 + 0];
  double r2y = pos[posIdx3 + 1] - pos[posIdx2 + 1];
  double r2z = pos[posIdx3 + 2] - pos[posIdx2 + 2];

  double r3x = pos[posIdx2 + 0] - pos[posIdx3 + 0];
  double r3y = pos[posIdx2 + 1] - pos[posIdx3 + 1];
  double r3z = pos[posIdx2 + 2] - pos[posIdx3 + 2];

  double r4x = pos[posIdx4 + 0] - pos[posIdx3 + 0];
  double r4y = pos[posIdx4 + 1] - pos[posIdx3 + 1];
  double r4z = pos[posIdx4 + 2] - pos[posIdx3 + 2];

  double t1x, t1y, t1z;
  crossProduct(r1x, r1y, r1z, r2x, r2y, r2z, t1x, t1y, t1z);

  double t2x, t2y, t2z;
  crossProduct(r3x, r3y, r3z, r4x, r4y, r4z, t2x, t2y, t2z);

  const double t1_lenSquared      = t1x * t1x + t1y * t1y + t1z * t1z;
  const double t2_lenSquared      = t2x * t2x + t2y * t2y + t2z * t2z;
  const double lenSquaredCombined = t1_lenSquared * t2_lenSquared;

  if (isDoubleZero(lenSquaredCombined)) {
    return 0.0;
  }
  const double invLenComb = rsqrtf(lenSquaredCombined);
  double       cosPhi     = dotProduct(t1x, t1y, t1z, t2x, t2y, t2z) * invLenComb;
  clipToOne(cosPhi);
  return cosPhi;
}

static __device__ __forceinline__ double torsionAngleEnergy(const double* pos,
                                                            const int     idx1,
                                                            const int     idx2,
                                                            const int     idx3,
                                                            const int     idx4,
                                                            const double* forceConstants,
                                                            const int*    signs) {
  const int posIdx1 = idx1 * 4;
  const int posIdx2 = idx2 * 4;
  const int posIdx3 = idx3 * 4;
  const int posIdx4 = idx4 * 4;

  double cosPhi = calcTorsionCosPhi(pos, posIdx1, posIdx2, posIdx3, posIdx4);
  return calcTorsionEnergyM6(forceConstants, signs, cosPhi);
}

static __device__ __forceinline__ float calcInversionCosY(const double* pos,
                                                          const int     posIdx1,
                                                          const int     posIdx2,
                                                          const int     posIdx3,
                                                          const int     posIdx4) {
  constexpr float inversionZeroTol = 1.0e-16f;

  float rJIx = pos[posIdx1 + 0] - pos[posIdx2 + 0];
  float rJIy = pos[posIdx1 + 1] - pos[posIdx2 + 1];
  float rJIz = pos[posIdx1 + 2] - pos[posIdx2 + 2];

  float rJKx = pos[posIdx3 + 0] - pos[posIdx2 + 0];
  float rJKy = pos[posIdx3 + 1] - pos[posIdx2 + 1];
  float rJKz = pos[posIdx3 + 2] - pos[posIdx2 + 2];

  float rJLx = pos[posIdx4 + 0] - pos[posIdx2 + 0];
  float rJLy = pos[posIdx4 + 1] - pos[posIdx2 + 1];
  float rJLz = pos[posIdx4 + 2] - pos[posIdx2 + 2];

  float l2JI = rJIx * rJIx + rJIy * rJIy + rJIz * rJIz;
  float l2JK = rJKx * rJKx + rJKy * rJKy + rJKz * rJKz;
  float l2JL = rJLx * rJLx + rJLy * rJLy + rJLz * rJLz;

  if (l2JI < inversionZeroTol || l2JK < inversionZeroTol || l2JL < inversionZeroTol) {
    return 0.0f;
  }

  float nx, ny, nz;
  crossProduct(rJIx, rJIy, rJIz, rJKx, rJKy, rJKz, nx, ny, nz);

  const float norm_factor = rsqrtf(l2JI * l2JK);
  nx *= norm_factor;
  ny *= norm_factor;
  nz *= norm_factor;

  float l2n = nx * nx + ny * ny + nz * nz;
  if (l2n < inversionZeroTol) {
    return 0.0f;
  }

  return dotProduct(nx, ny, nz, rJLx, rJLy, rJLz) * rsqrtf(l2JL) * rsqrtf(l2n);
}

static __device__ __forceinline__ double inversionEnergy(const double* pos,
                                                         const int     idx1,
                                                         const int     idx2,
                                                         const int     idx3,
                                                         const int     idx4,
                                                         const double  C0,
                                                         const double  C1,
                                                         const double  C2,
                                                         const double  forceConstant) {
  const int posIdx1 = idx1 * 4;
  const int posIdx2 = idx2 * 4;
  const int posIdx3 = idx3 * 4;
  const int posIdx4 = idx4 * 4;

  double cosY = calcInversionCosY(pos, posIdx1, posIdx2, posIdx3, posIdx4);

  const double sinYSq = 1.0 - cosY * cosY;
  const double sinY   = ((sinYSq > 0.0) ? sqrtf(sinYSq) : 0.0);
  const double cos2W  = 2.0 * sinY * sinY - 1.0;

  return forceConstant * (C0 + C1 * sinY + C2 * cos2W);
}

static __device__ __forceinline__ double distanceConstraintEnergy(const double* pos,
                                                                  const int     idx1,
                                                                  const int     idx2,
                                                                  const double  minLen,
                                                                  const double  maxLen,
                                                                  const double  forceConstant) {
  const int    posIdx1   = idx1 * 4;
  const int    posIdx2   = idx2 * 4;
  const double distance2 = distanceSquaredPosIdx(pos, posIdx1, posIdx2, 3);

  const double minLen2 = minLen * minLen;
  const double maxLen2 = maxLen * maxLen;

  double difference = 0.0;
  if (distance2 < minLen2) {
    difference = minLen - sqrtf(distance2);
  } else if (distance2 > maxLen2) {
    difference = sqrtf(distance2) - maxLen;
  } else {
    return 0.0;
  }

  return 0.5 * forceConstant * difference * difference;
}

static __device__ __forceinline__ double computeAngleTerm(const double angle,
                                                          const double minAngle,
                                                          const double maxAngle) {
  double angleTerm = 0.0;
  if (angle < minAngle) {
    angleTerm = angle - minAngle;
  } else if (angle > maxAngle) {
    angleTerm = angle - maxAngle;
  }
  return angleTerm;
}

static __device__ __forceinline__ double angleConstraintEnergy(const double* pos,
                                                               const int     idx1,
                                                               const int     idx2,
                                                               const int     idx3,
                                                               const double  minAngle,
                                                               const double  maxAngle,
                                                               const double  forceConstant) {
  const int posIdx1 = idx1 * 4;
  const int posIdx2 = idx2 * 4;
  const int posIdx3 = idx3 * 4;

  double dx1 = pos[posIdx1 + 0] - pos[posIdx2 + 0];
  double dy1 = pos[posIdx1 + 1] - pos[posIdx2 + 1];
  double dz1 = pos[posIdx1 + 2] - pos[posIdx2 + 2];

  double dx2 = pos[posIdx3 + 0] - pos[posIdx2 + 0];
  double dy2 = pos[posIdx3 + 1] - pos[posIdx2 + 1];
  double dz2 = pos[posIdx3 + 2] - pos[posIdx2 + 2];

  const double dist1Sq  = dx1 * dx1 + dy1 * dy1 + dz1 * dz1;
  const double dist2Sq  = dx2 * dx2 + dy2 * dy2 + dz2 * dz2;
  const double distTerm = dist1Sq * dist2Sq;
  if (isDoubleZero(distTerm)) {
    return 0.0;
  }

  const double dot      = dx1 * dx2 + dy1 * dy2 + dz1 * dz2;
  // This double precision sqrt is sensitive, can't downcast.
  const double cosTheta = clamp(dot * rsqrt(distTerm), -1.0, 1.0);
  const double angle    = RAD2DEG * acos(cosTheta);

  const double angleTerm = computeAngleTerm(angle, minAngle, maxAngle);
  return forceConstant * angleTerm * angleTerm;
}

static __device__ __forceinline__ void torsionAngleGrad(const double* pos,
                                                        const int     idx1,
                                                        const int     idx2,
                                                        const int     idx3,
                                                        const int     idx4,
                                                        const double* forceConstants,  // 6 components
                                                        const int*    signs,           // 6 components
                                                        double*       grad) {
  const int posIdx1 = idx1 * 4;
  const int posIdx2 = idx2 * 4;
  const int posIdx3 = idx3 * 4;
  const int posIdx4 = idx4 * 4;

  // Calculate bond vectors r1 = p1-p2, r2 = p3-p2
  const double r1x = pos[posIdx1 + 0] - pos[posIdx2 + 0];
  const double r1y = pos[posIdx1 + 1] - pos[posIdx2 + 1];
  const double r1z = pos[posIdx1 + 2] - pos[posIdx2 + 2];

  const double r2x = pos[posIdx3 + 0] - pos[posIdx2 + 0];
  const double r2y = pos[posIdx3 + 1] - pos[posIdx2 + 1];
  const double r2z = pos[posIdx3 + 2] - pos[posIdx2 + 2];

  // Calculate bond vectors r3 = p2-p3, r4 = p4-p3
  const double r3x = -r2x;
  const double r3y = -r2y;
  const double r3z = -r2z;

  const double r4x = pos[posIdx4 + 0] - pos[posIdx3 + 0];
  const double r4y = pos[posIdx4 + 1] - pos[posIdx3 + 1];
  const double r4z = pos[posIdx4 + 2] - pos[posIdx3 + 2];

  // Calculate plane normals via cross products: t0 = r1 × r2, t1 = r3 × r4
  double t0x, t0y, t0z;
  crossProduct(r1x, r1y, r1z, r2x, r2y, r2z, t0x, t0y, t0z);

  double t1x, t1y, t1z;
  crossProduct(r3x, r3y, r3z, r4x, r4y, r4z, t1x, t1y, t1z);

  // Calculate lengths and check for degeneracy
  const double d02 = t0x * t0x + t0y * t0y + t0z * t0z;
  const double d12 = t1x * t1x + t1y * t1y + t1z * t1z;
  if (isDoubleZero(d02) || isDoubleZero(d12)) {
    return;
  }
  const double inv_d0 = rsqrt(t0x * t0x + t0y * t0y + t0z * t0z);
  const double inv_d1 = rsqrt(t1x * t1x + t1y * t1y + t1z * t1z);

  t0x *= inv_d0;
  t0y *= inv_d0;
  t0z *= inv_d0;
  t1x *= inv_d1;
  t1y *= inv_d1;
  t1z *= inv_d1;

  // Calculate cosine of torsion angle
  double cosPhi = dotProduct(t0x, t0y, t0z, t1x, t1y, t1z);
  clipToOne(cosPhi);

  // Calculate sinPhi
  const double sinPhiSq = 1.0 - cosPhi * cosPhi;
  const double sinPhi   = (sinPhiSq > 0.0) ? sqrtf(sinPhiSq) : 0.0;

  // Calculate derivatives for dE/dPhi
  const double cosPhi2 = cosPhi * cosPhi;
  const double cosPhi3 = cosPhi * cosPhi2;
  const double cosPhi4 = cosPhi * cosPhi3;
  const double cosPhi5 = cosPhi * cosPhi4;

  const double dE_dPhi =
    (-forceConstants[0] * signs[0] * sinPhi - 2.0 * forceConstants[1] * signs[1] * (2.0 * cosPhi * sinPhi) -
     3.0 * forceConstants[2] * signs[2] * (4.0 * cosPhi2 * sinPhi - sinPhi) -
     4.0 * forceConstants[3] * signs[3] * (8.0 * cosPhi3 * sinPhi - 4.0 * cosPhi * sinPhi) -
     5.0 * forceConstants[4] * signs[4] * (16.0 * cosPhi4 * sinPhi - 12.0 * cosPhi2 * sinPhi + sinPhi) -
     6.0 * forceConstants[4] * signs[4] * (32.0 * cosPhi5 * sinPhi - 32.0 * cosPhi3 * sinPhi + 6.0 * sinPhi));

  const double sinTerm = -dE_dPhi * (isDoubleZero(sinPhi) ? (1.0 / cosPhi) : (1.0 / sinPhi));

  // Calculate dCos_dT components on-the-fly and compute gradients directly
  const double dCos_dT0x = inv_d0 * (t1x - cosPhi * t0x);
  const double dCos_dT0y = inv_d0 * (t1y - cosPhi * t0y);
  const double dCos_dT0z = inv_d0 * (t1z - cosPhi * t0z);
  const double dCos_dT1x = inv_d1 * (t0x - cosPhi * t1x);
  const double dCos_dT1y = inv_d1 * (t0y - cosPhi * t1y);
  const double dCos_dT1z = inv_d1 * (t0z - cosPhi * t1z);

  // Atom 1 gradient: grad1 = sinTerm * (dCos_dT0 × r2)
  const double g1x = sinTerm * (dCos_dT0z * r2y - dCos_dT0y * r2z);
  const double g1y = sinTerm * (dCos_dT0x * r2z - dCos_dT0z * r2x);
  const double g1z = sinTerm * (dCos_dT0y * r2x - dCos_dT0x * r2y);

  // Atom 4 gradient: grad4 = sinTerm * (dCos_dT1 × r3)
  const double g4x = sinTerm * (dCos_dT1y * r3z - dCos_dT1z * r3y);
  const double g4y = sinTerm * (dCos_dT1z * r3x - dCos_dT1x * r3z);
  const double g4z = sinTerm * (dCos_dT1x * r3y - dCos_dT1y * r3x);

  // Atom 2 gradient: more complex, involves both cross products
  const double g2x =
    sinTerm * (dCos_dT0y * (r2z - r1z) + dCos_dT0z * (r1y - r2y) + dCos_dT1y * (-r4z) + dCos_dT1z * (r4y));
  const double g2y =
    sinTerm * (dCos_dT0x * (r1z - r2z) + dCos_dT0z * (r2x - r1x) + dCos_dT1x * (r4z) + dCos_dT1z * (-r4x));
  const double g2z =
    sinTerm * (dCos_dT0x * (r2y - r1y) + dCos_dT0y * (r1x - r2x) + dCos_dT1x * (-r4y) + dCos_dT1y * (r4x));

  // Atom 3 gradient: grad3 = -(grad1 + grad2 + grad4) by conservation
  const double g3x =
    sinTerm * (dCos_dT0y * r1z + dCos_dT0z * (-r1y) + dCos_dT1y * (r4z - r3z) + dCos_dT1z * (r3y - r4y));
  const double g3y =
    sinTerm * (dCos_dT0x * (-r1z) + dCos_dT0z * r1x + dCos_dT1x * (r3z - r4z) + dCos_dT1z * (r4x - r3x));
  const double g3z =
    sinTerm * (dCos_dT0x * r1y + dCos_dT0y * (-r1x) + dCos_dT1x * (r4y - r3y) + dCos_dT1y * (r3x - r4x));

  // Add gradients using atomic operations
  atomicAdd(&grad[posIdx1 + 0], g1x);
  atomicAdd(&grad[posIdx1 + 1], g1y);
  atomicAdd(&grad[posIdx1 + 2], g1z);
  atomicAdd(&grad[posIdx2 + 0], g2x);
  atomicAdd(&grad[posIdx2 + 1], g2y);
  atomicAdd(&grad[posIdx2 + 2], g2z);
  atomicAdd(&grad[posIdx3 + 0], g3x);
  atomicAdd(&grad[posIdx3 + 1], g3y);
  atomicAdd(&grad[posIdx3 + 2], g3z);
  atomicAdd(&grad[posIdx4 + 0], g4x);
  atomicAdd(&grad[posIdx4 + 1], g4y);
  atomicAdd(&grad[posIdx4 + 2], g4z);
}

static __device__ __forceinline__ void inversionGrad(const double* pos,
                                                     const int     idx1,
                                                     const int     idx2,
                                                     const int     idx3,
                                                     const int     idx4,
                                                     const double  C0,
                                                     const double  C1,
                                                     const double  C2,
                                                     const double  forceConstant,
                                                     double*       grad) {
  // Get positions for all four atoms
  const int posIdx1 = idx1 * 4;
  const int posIdx2 = idx2 * 4;
  const int posIdx3 = idx3 * 4;
  const int posIdx4 = idx4 * 4;

  // Calculate vectors
  double rJIx = pos[posIdx1 + 0] - pos[posIdx2 + 0];
  double rJIy = pos[posIdx1 + 1] - pos[posIdx2 + 1];
  double rJIz = pos[posIdx1 + 2] - pos[posIdx2 + 2];

  double rJKx = pos[posIdx3 + 0] - pos[posIdx2 + 0];
  double rJKy = pos[posIdx3 + 1] - pos[posIdx2 + 1];
  double rJKz = pos[posIdx3 + 2] - pos[posIdx2 + 2];

  double rJLx = pos[posIdx4 + 0] - pos[posIdx2 + 0];
  double rJLy = pos[posIdx4 + 1] - pos[posIdx2 + 1];
  double rJLz = pos[posIdx4 + 2] - pos[posIdx2 + 2];

  const double dJIsq = rJIx * rJIx + rJIy * rJIy + rJIz * rJIz;
  const double dJKsq = rJKx * rJKx + rJKy * rJKy + rJKz * rJKz;
  const double dJLsq = rJLx * rJLx + rJLy * rJLy + rJLz * rJLz;
  if (isDoubleZero(dJIsq) || isDoubleZero(dJKsq) || isDoubleZero(dJLsq)) {
    return;
  }
  // Calculate lengths
  float invdJI = rsqrtf(dJIsq);
  float invdJK = rsqrtf(dJKsq);
  float invdJL = rsqrtf(dJLsq);

  // Normalize vectors
  rJIx *= invdJI;
  rJIy *= invdJI;
  rJIz *= invdJI;
  rJKx *= invdJK;
  rJKy *= invdJK;
  rJKz *= invdJK;
  rJLx *= invdJL;
  rJLy *= invdJL;
  rJLz *= invdJL;

  // Calculate n = (-rJI) × rJK
  double nx, ny, nz;
  crossProduct(-rJIx, -rJIy, -rJIz, rJKx, rJKy, rJKz, nx, ny, nz);

  // Normalize n
  double inv_n_len = rsqrtf(nx * nx + ny * ny + nz * nz);
  nx *= inv_n_len;
  ny *= inv_n_len;
  nz *= inv_n_len;

  // Calculate cosY and clamp
  double cosY = dotProduct(nx, ny, nz, rJLx, rJLy, rJLz);
  clipToOne(cosY);

  // Calculate sinY
  const double sinYSq = 1.0 - cosY * cosY;
  const double sinY   = fmaxf(sqrtf(sinYSq), 1.0e-8f);

  // Calculate cosTheta and clamp
  double cosTheta = dotProduct(rJIx, rJIy, rJIz, rJKx, rJKy, rJKz);
  clipToOne(cosTheta);

  // Calculate sinTheta
  const double sinThetaSq = 1.0 - cosTheta * cosTheta;
  const double sinTheta   = fmaxf(sqrtf(sinThetaSq), 1.0e-8f);

  // Calculate dE_dW
  const double dE_dW = -forceConstant * (C1 * cosY - 4.0 * C2 * cosY * sinY);

  // Calculate cross products for gradient terms
  double t1x, t1y, t1z;  // rJL × rJK
  crossProduct(rJLx, rJLy, rJLz, rJKx, rJKy, rJKz, t1x, t1y, t1z);

  double t2x, t2y, t2z;  // rJI × rJL
  crossProduct(rJIx, rJIy, rJIz, rJLx, rJLy, rJLz, t2x, t2y, t2z);

  double t3x, t3y, t3z;  // rJK × rJI
  crossProduct(rJKx, rJKy, rJKz, rJIx, rJIy, rJIz, t3x, t3y, t3z);

  // Calculate terms for gradient
  const double inverseTerm1   = 1.0 / (sinY * sinTheta);
  const double term2          = cosY / (sinY * sinThetaSq);
  const double cosY_over_sinY = cosY / sinY;

  // Compute gradient components on-the-fly and apply directly
  // Atom 1 gradient components
  const double tg1x = (t1x * inverseTerm1 - (rJIx - rJKx * cosTheta) * term2) * invdJI;
  const double tg1y = (t1y * inverseTerm1 - (rJIy - rJKy * cosTheta) * term2) * invdJI;
  const double tg1z = (t1z * inverseTerm1 - (rJIz - rJKz * cosTheta) * term2) * invdJI;

  // Atom 3 gradient components
  const double tg3x = (t2x * inverseTerm1 - (rJKx - rJIx * cosTheta) * term2) * invdJK;
  const double tg3y = (t2y * inverseTerm1 - (rJKy - rJIy * cosTheta) * term2) * invdJK;
  const double tg3z = (t2z * inverseTerm1 - (rJKz - rJIz * cosTheta) * term2) * invdJK;

  // Atom 4 gradient components
  const double tg4x = (t3x * inverseTerm1 - rJLx * cosY_over_sinY) * invdJL;
  const double tg4y = (t3y * inverseTerm1 - rJLy * cosY_over_sinY) * invdJL;
  const double tg4z = (t3z * inverseTerm1 - rJLz * cosY_over_sinY) * invdJL;

  // Add gradients using atomic operations
  atomicAdd(&grad[posIdx1 + 0], dE_dW * tg1x);
  atomicAdd(&grad[posIdx1 + 1], dE_dW * tg1y);
  atomicAdd(&grad[posIdx1 + 2], dE_dW * tg1z);

  atomicAdd(&grad[posIdx2 + 0], -dE_dW * (tg1x + tg3x + tg4x));
  atomicAdd(&grad[posIdx2 + 1], -dE_dW * (tg1y + tg3y + tg4y));
  atomicAdd(&grad[posIdx2 + 2], -dE_dW * (tg1z + tg3z + tg4z));

  atomicAdd(&grad[posIdx3 + 0], dE_dW * tg3x);
  atomicAdd(&grad[posIdx3 + 1], dE_dW * tg3y);
  atomicAdd(&grad[posIdx3 + 2], dE_dW * tg3z);

  atomicAdd(&grad[posIdx4 + 0], dE_dW * tg4x);
  atomicAdd(&grad[posIdx4 + 1], dE_dW * tg4y);
  atomicAdd(&grad[posIdx4 + 2], dE_dW * tg4z);
}

static __device__ __forceinline__ void distanceConstraintGrad(const double* pos,
                                                              const int     idx1,
                                                              const int     idx2,
                                                              const double  minLen,
                                                              const double  maxLen,
                                                              const double  forceConstant,
                                                              double*       grad) {
  const double minLen2 = minLen * minLen;
  const double maxLen2 = maxLen * maxLen;
  const int    posIdx1 = idx1 * 4;
  const int    posIdx2 = idx2 * 4;

  // Calculate squared distance
  const double distance2 = distanceSquaredPosIdx(pos, posIdx1, posIdx2, 3);

  // Check if distance is outside bounds and calculate preFactor
  double preFactor;
  if (distance2 < minLen2) {
    const double distance = sqrt(distance2);
    preFactor             = forceConstant * (distance - minLen) / fmax(1.0e-8, distance);
  } else if (distance2 > maxLen2) {
    const double distance = sqrt(distance2);
    preFactor             = forceConstant * (distance - maxLen) / fmax(1.0e-8, distance);
  } else {
    return;  // Distance within bounds, no gradient contribution
  }

  // Calculate and accumulate gradients for each component
  for (int i = 0; i < 3; i++) {
    const double dGrad = preFactor * (pos[posIdx1 + i] - pos[posIdx2 + i]);
    atomicAdd(&grad[posIdx1 + i], dGrad);
    atomicAdd(&grad[posIdx2 + i], -dGrad);
  }
}

// Angle constraint gradient
static __device__ __forceinline__ void angleConstraintGrad(const double* pos,
                                                           const int     idx1,
                                                           const int     idx2,
                                                           const int     idx3,
                                                           const double  minAngle,
                                                           const double  maxAngle,
                                                           const double  forceConstant,
                                                           double*       grad) {
  // Get positions for all three atoms
  const int posIdx1 = idx1 * 4;
  const int posIdx2 = idx2 * 4;
  const int posIdx3 = idx3 * 4;

  // Calculate vectors r1 = p1 - p2 and r2 = p3 - p2
  double r1x = pos[posIdx1 + 0] - pos[posIdx2 + 0];
  double r1y = pos[posIdx1 + 1] - pos[posIdx2 + 1];
  double r1z = pos[posIdx1 + 2] - pos[posIdx2 + 2];

  double r2x = pos[posIdx3 + 0] - pos[posIdx2 + 0];
  double r2y = pos[posIdx3 + 1] - pos[posIdx2 + 1];
  double r2z = pos[posIdx3 + 2] - pos[posIdx2 + 2];

  // Calculate squared lengths and take max with 1.0e-5 as in RDKit
  const double r1LengthSq = fmax(1.0e-5, r1x * r1x + r1y * r1y + r1z * r1z);
  const double r2LengthSq = fmax(1.0e-5, r2x * r2x + r2y * r2y + r2z * r2z);
  const double denom      = rsqrt(r1LengthSq * r2LengthSq);

  // Calculate cosine of angle using dot product
  double cosTheta = dotProduct(r1x, r1y, r1z, r2x, r2y, r2z) * denom;

  // Clamp cosTheta to [-1, 1]
  clipToOne(cosTheta);

  // Convert to degrees using RDKit's RAD2DEG constant
  const double angle = RAD2DEG * acos(cosTheta);

  // Calculate angle term using the separate device function
  const double angleTerm = computeAngleTerm(angle, minAngle, maxAngle);

  // Calculate dE_dTheta
  const double dE_dTheta = 2.0 * RAD2DEG * forceConstant * angleTerm;

  // Calculate cross product rp = r2 × r1
  double rpx, rpy, rpz;
  crossProduct(r2x, r2y, r2z, r1x, r1y, r1z, rpx, rpy, rpz);

  // Calculate length of rp and prefactor
  const double rpLengthSq  = fmax(rpx * rpx + rpy * rpy + rpz * rpz, 1e-10);
  const double rpLengthInv = rsqrt(rpLengthSq);
  const double prefactor   = dE_dTheta * rpLengthInv;

  // Calculate t factors
  const double t1 = -prefactor / r1LengthSq;
  const double t2 = prefactor / r2LengthSq;

  // Calculate cross products for gradients
  double dedp1x, dedp1y, dedp1z;  // r1 × rp
  crossProduct(r1x, r1y, r1z, rpx, rpy, rpz, dedp1x, dedp1y, dedp1z);

  double dedp3x, dedp3y, dedp3z;  // r2 × rp
  crossProduct(r2x, r2y, r2z, rpx, rpy, rpz, dedp3x, dedp3y, dedp3z);

  // Scale the cross products by t factors
  dedp1x *= t1;
  dedp1y *= t1;
  dedp1z *= t1;

  dedp3x *= t2;
  dedp3y *= t2;
  dedp3z *= t2;

  // Calculate middle point gradient as negative sum of other two
  const double dedp2x = -(dedp1x + dedp3x);
  const double dedp2y = -(dedp1y + dedp3y);
  const double dedp2z = -(dedp1z + dedp3z);

  // Accumulate gradients using atomic operations
  atomicAdd(&grad[posIdx1 + 0], dedp1x);
  atomicAdd(&grad[posIdx1 + 1], dedp1y);
  atomicAdd(&grad[posIdx1 + 2], dedp1z);

  atomicAdd(&grad[posIdx2 + 0], dedp2x);
  atomicAdd(&grad[posIdx2 + 1], dedp2y);
  atomicAdd(&grad[posIdx2 + 2], dedp2z);

  atomicAdd(&grad[posIdx3 + 0], dedp3x);
  atomicAdd(&grad[posIdx3 + 1], dedp3y);
  atomicAdd(&grad[posIdx3 + 2], dedp3z);
}

static __device__ __inline__ double molEnergyDG(const EnergyForceContribsDevicePtr& terms,
                                                const BatchedIndicesDevicePtr&      systemIndices,
                                                const double*                       coords,
                                                const int                           molIdx,
                                                const int                           dimension,
                                                const double                        chiralWeight,
                                                const double                        fourthDimWeight,
                                                const int                           tid,
                                                const int                           stride) {
  const int     atomStart = systemIndices.atomStarts[molIdx];
  const double* molCoords = coords + atomStart * dimension;

  double energy = 0.0;

  namespace cg            = cooperative_groups;
  constexpr int WARP_SIZE = 32;
  auto          tile32    = cg::tiled_partition<WARP_SIZE>(cg::this_thread_block());
  const int     laneId    = tile32.thread_rank();
  const int     warpId    = mark_warp_uniform(tile32.meta_group_rank());
  const int     numWarps  = mark_warp_uniform(tile32.meta_group_size());

  // Get term ranges
  const int distStart   = systemIndices.distTermStarts[molIdx];
  const int distEnd     = systemIndices.distTermStarts[molIdx + 1];
  const int chiralStart = systemIndices.chiralTermStarts[molIdx];
  const int chiralEnd   = systemIndices.chiralTermStarts[molIdx + 1];
  const int fourthStart = systemIndices.fourthTermStarts[molIdx];
  const int fourthEnd   = systemIndices.fourthTermStarts[molIdx + 1];

  // Get term data
  const auto& [d_idx1s, d_idx2s, d_ub2s, d_lb2s, d_weights]                  = terms.distTerms;
  const auto& [c_idx1s, c_idx2s, c_idx3s, c_idx4s, c_volUppers, c_volLowers] = terms.chiralTerms;
  const auto& [f_idxs]                                                       = terms.fourthTerms;

  const int numDist   = distEnd - distStart;
  const int numChiral = chiralEnd - chiralStart;
  const int numFourth = fourthEnd - fourthStart;

  // Calculate number of warps needed for each term type
  const int warpsForDist     = (numDist + WARP_SIZE - 1) / WARP_SIZE;
  const int warpsForChiral   = (numChiral + WARP_SIZE - 1) / WARP_SIZE;
  const int warpsForFourth   = (numFourth + WARP_SIZE - 1) / WARP_SIZE;
  const int totalWarpsNeeded = warpsForDist + warpsForChiral + warpsForFourth;

  // Each warp processes chunks in round-robin fashion
  for (int chunkIdx = warpId; chunkIdx < totalWarpsNeeded; chunkIdx += numWarps) {
    // Determine which term type this chunk belongs to
    if (chunkIdx < warpsForDist) {
      // Distance terms
      const int baseIdx = chunkIdx * WARP_SIZE;
      const int termIdx = distStart + baseIdx + laneId;
      if (baseIdx + laneId < numDist) {
        const int localIdx1 = d_idx1s[termIdx] - atomStart;
        const int localIdx2 = d_idx2s[termIdx] - atomStart;
        energy += distViolationEnergy(molCoords,
                                      localIdx1,
                                      localIdx2,
                                      d_lb2s[termIdx],
                                      d_ub2s[termIdx],
                                      d_weights[termIdx],
                                      dimension);
      }
    } else if (chunkIdx < warpsForDist + warpsForChiral) {
      // Chiral terms
      const int warpOffset = chunkIdx - warpsForDist;
      const int baseIdx    = warpOffset * WARP_SIZE;
      const int termIdx    = chiralStart + baseIdx + laneId;
      if (baseIdx + laneId < numChiral) {
        const int localIdx1 = c_idx1s[termIdx] - atomStart;
        const int localIdx2 = c_idx2s[termIdx] - atomStart;
        const int localIdx3 = c_idx3s[termIdx] - atomStart;
        const int localIdx4 = c_idx4s[termIdx] - atomStart;
        energy += chiralViolationEnergy(molCoords,
                                        localIdx1,
                                        localIdx2,
                                        localIdx3,
                                        localIdx4,
                                        c_volLowers[termIdx],
                                        c_volUppers[termIdx],
                                        chiralWeight,
                                        dimension);
      }
    } else {
      // Fourth dimension terms
      const int warpOffset = chunkIdx - warpsForDist - warpsForChiral;
      const int baseIdx    = warpOffset * WARP_SIZE;
      const int termIdx    = fourthStart + baseIdx + laneId;
      if (baseIdx + laneId < numFourth) {
        const int localIdx = f_idxs[termIdx] - atomStart;
        energy += fourthDimEnergy(molCoords, localIdx, fourthDimWeight, dimension);
      }
    }
  }

  return energy;
}

// Consolidated per-molecule gradient calculation
static __device__ __inline__ void molGradDG(const EnergyForceContribsDevicePtr& terms,
                                            const BatchedIndicesDevicePtr&      systemIndices,
                                            const double*                       coords,
                                            double*                             grad,
                                            const int                           molIdx,
                                            const int                           dimension,
                                            const double                        chiralWeight,
                                            const double                        fourthDimWeight,
                                            const int                           tid,
                                            const int                           stride) {
  const int     atomStart = systemIndices.atomStarts[molIdx];
  const double* molCoords = coords + atomStart * dimension;
  double*       molGrad   = grad;  // grad is already offset by caller (see combinedGradKernel)

  namespace cg            = cooperative_groups;
  constexpr int WARP_SIZE = 32;
  auto          tile32    = cg::tiled_partition<WARP_SIZE>(cg::this_thread_block());
  const int     laneId    = tile32.thread_rank();
  const int     warpId    = mark_warp_uniform(tile32.meta_group_rank());
  const int     numWarps  = mark_warp_uniform(tile32.meta_group_size());

  // Get term ranges
  const int distStart   = systemIndices.distTermStarts[molIdx];
  const int distEnd     = systemIndices.distTermStarts[molIdx + 1];
  const int chiralStart = systemIndices.chiralTermStarts[molIdx];
  const int chiralEnd   = systemIndices.chiralTermStarts[molIdx + 1];
  const int fourthStart = systemIndices.fourthTermStarts[molIdx];
  const int fourthEnd   = systemIndices.fourthTermStarts[molIdx + 1];

  // Get term data
  const auto& [d_idx1s, d_idx2s, d_ub2s, d_lb2s, d_weights]                  = terms.distTerms;
  const auto& [c_idx1s, c_idx2s, c_idx3s, c_idx4s, c_volUppers, c_volLowers] = terms.chiralTerms;
  const auto& [f_idxs]                                                       = terms.fourthTerms;

  const int numDist   = distEnd - distStart;
  const int numChiral = chiralEnd - chiralStart;
  const int numFourth = fourthEnd - fourthStart;

  // Calculate number of warps needed for each term type
  const int warpsForDist     = (numDist + WARP_SIZE - 1) / WARP_SIZE;
  const int warpsForChiral   = (numChiral + WARP_SIZE - 1) / WARP_SIZE;
  const int warpsForFourth   = (numFourth + WARP_SIZE - 1) / WARP_SIZE;
  const int totalWarpsNeeded = warpsForDist + warpsForChiral + warpsForFourth;

  // Each warp processes chunks in round-robin fashion
  for (int chunkIdx = warpId; chunkIdx < totalWarpsNeeded; chunkIdx += numWarps) {
    // Determine which term type this chunk belongs to
    if (chunkIdx < warpsForDist) {
      // Distance terms
      const int baseIdx = chunkIdx * WARP_SIZE;
      const int termIdx = distStart + baseIdx + laneId;
      if (baseIdx + laneId < numDist) {
        const int localIdx1 = d_idx1s[termIdx] - atomStart;
        const int localIdx2 = d_idx2s[termIdx] - atomStart;
        distViolationGrad(molCoords,
                          localIdx1,
                          localIdx2,
                          d_lb2s[termIdx],
                          d_ub2s[termIdx],
                          d_weights[termIdx],
                          dimension,
                          molGrad);
      }
    } else if (chunkIdx < warpsForDist + warpsForChiral) {
      // Chiral terms
      const int warpOffset = chunkIdx - warpsForDist;
      const int baseIdx    = warpOffset * WARP_SIZE;
      const int termIdx    = chiralStart + baseIdx + laneId;
      if (baseIdx + laneId < numChiral) {
        const int localIdx1 = c_idx1s[termIdx] - atomStart;
        const int localIdx2 = c_idx2s[termIdx] - atomStart;
        const int localIdx3 = c_idx3s[termIdx] - atomStart;
        const int localIdx4 = c_idx4s[termIdx] - atomStart;
        chiralViolationGrad(molCoords,
                            localIdx1,
                            localIdx2,
                            localIdx3,
                            localIdx4,
                            c_volLowers[termIdx],
                            c_volUppers[termIdx],
                            chiralWeight,
                            dimension,
                            molGrad);
      }
    } else {
      // Fourth dimension terms
      const int warpOffset = chunkIdx - warpsForDist - warpsForChiral;
      const int baseIdx    = warpOffset * WARP_SIZE;
      const int termIdx    = fourthStart + baseIdx + laneId;
      if (baseIdx + laneId < numFourth) {
        const int localIdx = f_idxs[termIdx] - atomStart;
        fourthDimGrad(molCoords, localIdx, fourthDimWeight, dimension, molGrad);
      }
    }
  }
}

static __device__ __inline__ double molEnergyETK(const Energy3DForceContribsDevicePtr& terms,
                                                 const BatchedIndices3DDevicePtr&      systemIndices,
                                                 const double*                         coords,
                                                 const int                             molIdx,
                                                 const int                             tid,
                                                 const int                             stride) {
  const int     atomStart = systemIndices.atomStarts[molIdx];
  const double* molCoords = coords + atomStart * 4;  // ETK uses 4D coordinates

  double energy = 0.0;

  namespace cg            = cooperative_groups;
  constexpr int WARP_SIZE = 32;
  auto          tile32    = cg::tiled_partition<WARP_SIZE>(cg::this_thread_block());
<<<<<<< HEAD
  const int     laneId    = tile32.thread_rank();
  const int     warpId    = tile32.meta_group_rank();
  const int     numWarps  = tile32.meta_group_size();
=======

  const int laneId   = tile32.thread_rank();
  const int warpId   = mark_warp_uniform(tile32.meta_group_rank());
  const int numWarps = mark_warp_uniform(tile32.meta_group_size());
>>>>>>> ee28b4b7

  // Get term ranges
  const int torsionStart  = systemIndices.experimentalTorsionTermStarts[molIdx];
  const int torsionEnd    = systemIndices.experimentalTorsionTermStarts[molIdx + 1];
  const int improperStart = systemIndices.improperTorsionTermStarts[molIdx];
  const int improperEnd   = systemIndices.improperTorsionTermStarts[molIdx + 1];
  const int dist12Start   = systemIndices.dist12TermStarts[molIdx];
  const int dist12End     = systemIndices.dist12TermStarts[molIdx + 1];
  const int dist13Start   = systemIndices.dist13TermStarts[molIdx];
  const int dist13End     = systemIndices.dist13TermStarts[molIdx + 1];
  const int angle13Start  = systemIndices.angle13TermStarts[molIdx];
  const int angle13End    = systemIndices.angle13TermStarts[molIdx + 1];
  const int distLRStart   = systemIndices.longRangeDistTermStarts[molIdx];
  const int distLREnd     = systemIndices.longRangeDistTermStarts[molIdx + 1];

  const int numTorsion  = torsionEnd - torsionStart;
  const int numImproper = improperEnd - improperStart;
  const int numDist12   = dist12End - dist12Start;
  const int numDist13   = dist13End - dist13Start;
  const int numAngle13  = angle13End - angle13Start;
  const int numDistLR   = distLREnd - distLRStart;

  // Get term data
  const auto& [t_idx1s, t_idx2s, t_idx3s, t_idx4s, t_forceConstants, t_signs] = terms.experimentalTorsionTerms;
  const auto& [i_idx1s, i_idx2s, i_idx3s, i_idx4s, i_at2AtomicNum, i_isCBoundToO, i_C0, i_C1, i_C2, i_forceConstant] =
    terms.improperTorsionTerms;
  const auto& [d12_idx1s, d12_idx2s, d12_minLen, d12_maxLen, d12_forceConstant] = terms.dist12Terms;
  const auto& [d13_idx1s, d13_idx2s, d13_minLen, d13_maxLen, d13_forceConstant] = terms.dist13Terms;
  const auto& [a13_idx1s, a13_idx2s, a13_idx3s, a13_minAngle, a13_maxAngle]     = terms.angle13Terms;
  const auto& [dlr_idx1s, dlr_idx2s, dlr_minLen, dlr_maxLen, dlr_forceConstant] = terms.longRangeDistTerms;

  constexpr double defaultAngleForceConstant = 1.0;

  // Calculate number of warps needed for each term type
  const int warpsForTorsion  = (numTorsion + WARP_SIZE - 1) / WARP_SIZE;
  const int warpsForImproper = (numImproper + WARP_SIZE - 1) / WARP_SIZE;
  const int warpsForDist12   = (numDist12 + WARP_SIZE - 1) / WARP_SIZE;
  const int warpsForDist13   = (numDist13 + WARP_SIZE - 1) / WARP_SIZE;
  const int warpsForAngle13  = (numAngle13 + WARP_SIZE - 1) / WARP_SIZE;
  const int warpsForDistLR   = (numDistLR + WARP_SIZE - 1) / WARP_SIZE;
  const int totalWarpsNeeded =
    warpsForTorsion + warpsForImproper + warpsForDist12 + warpsForDist13 + warpsForAngle13 + warpsForDistLR;

  // Each warp processes chunks in round-robin fashion
  for (int chunkIdx = warpId; chunkIdx < totalWarpsNeeded; chunkIdx += numWarps) {
    // Determine which term type this chunk belongs to
    if (chunkIdx < warpsForTorsion) {
      // Torsion terms
      const int baseIdx = chunkIdx * WARP_SIZE;
      const int termIdx = torsionStart + baseIdx + laneId;
      if (baseIdx + laneId < numTorsion) {
        const int localIdx1 = t_idx1s[termIdx] - atomStart;
        const int localIdx2 = t_idx2s[termIdx] - atomStart;
        const int localIdx3 = t_idx3s[termIdx] - atomStart;
        const int localIdx4 = t_idx4s[termIdx] - atomStart;
        energy += torsionAngleEnergy(molCoords,
                                     localIdx1,
                                     localIdx2,
                                     localIdx3,
                                     localIdx4,
                                     &t_forceConstants[termIdx * 6],
                                     &t_signs[termIdx * 6]);
      }
    } else if (chunkIdx < warpsForTorsion + warpsForImproper) {
      // Improper torsion terms
      const int warpOffset = chunkIdx - warpsForTorsion;
      const int baseIdx    = warpOffset * WARP_SIZE;
      const int termIdx    = improperStart + baseIdx + laneId;
      if (baseIdx + laneId < numImproper) {
        const int localIdx1 = i_idx1s[termIdx] - atomStart;
        const int localIdx2 = i_idx2s[termIdx] - atomStart;
        const int localIdx3 = i_idx3s[termIdx] - atomStart;
        const int localIdx4 = i_idx4s[termIdx] - atomStart;
        energy += inversionEnergy(molCoords,
                                  localIdx1,
                                  localIdx2,
                                  localIdx3,
                                  localIdx4,
                                  i_C0[termIdx],
                                  i_C1[termIdx],
                                  i_C2[termIdx],
                                  i_forceConstant[termIdx]);
      }
    } else if (chunkIdx < warpsForTorsion + warpsForImproper + warpsForDist12) {
      // 1-2 distance terms
      const int warpOffset = chunkIdx - warpsForTorsion - warpsForImproper;
      const int baseIdx    = warpOffset * WARP_SIZE;
      const int termIdx    = dist12Start + baseIdx + laneId;
      if (baseIdx + laneId < numDist12) {
        const int localIdx1 = d12_idx1s[termIdx] - atomStart;
        const int localIdx2 = d12_idx2s[termIdx] - atomStart;
        energy += distanceConstraintEnergy(molCoords,
                                           localIdx1,
                                           localIdx2,
                                           d12_minLen[termIdx],
                                           d12_maxLen[termIdx],
                                           d12_forceConstant[termIdx]);
      }
    } else if (chunkIdx < warpsForTorsion + warpsForImproper + warpsForDist12 + warpsForDist13) {
      // 1-3 distance terms
      const int warpOffset = chunkIdx - warpsForTorsion - warpsForImproper - warpsForDist12;
      const int baseIdx    = warpOffset * WARP_SIZE;
      const int termIdx    = dist13Start + baseIdx + laneId;
      if (baseIdx + laneId < numDist13) {
        const int localIdx1 = d13_idx1s[termIdx] - atomStart;
        const int localIdx2 = d13_idx2s[termIdx] - atomStart;
        energy += distanceConstraintEnergy(molCoords,
                                           localIdx1,
                                           localIdx2,
                                           d13_minLen[termIdx],
                                           d13_maxLen[termIdx],
                                           d13_forceConstant[termIdx]);
      }
    } else if (chunkIdx < warpsForTorsion + warpsForImproper + warpsForDist12 + warpsForDist13 + warpsForAngle13) {
      // 1-3 angle terms
      const int warpOffset = chunkIdx - warpsForTorsion - warpsForImproper - warpsForDist12 - warpsForDist13;
      const int baseIdx    = warpOffset * WARP_SIZE;
      const int termIdx    = angle13Start + baseIdx + laneId;
      if (baseIdx + laneId < numAngle13) {
        const int localIdx1 = a13_idx1s[termIdx] - atomStart;
        const int localIdx2 = a13_idx2s[termIdx] - atomStart;
        const int localIdx3 = a13_idx3s[termIdx] - atomStart;
        energy += angleConstraintEnergy(molCoords,
                                        localIdx1,
                                        localIdx2,
                                        localIdx3,
                                        a13_minAngle[termIdx],
                                        a13_maxAngle[termIdx],
                                        defaultAngleForceConstant);
      }
    } else {
      // Long-range distance terms
      const int warpOffset =
        chunkIdx - warpsForTorsion - warpsForImproper - warpsForDist12 - warpsForDist13 - warpsForAngle13;
      const int baseIdx = warpOffset * WARP_SIZE;
      const int termIdx = distLRStart + baseIdx + laneId;
      if (baseIdx + laneId < numDistLR) {
        const int localIdx1 = dlr_idx1s[termIdx] - atomStart;
        const int localIdx2 = dlr_idx2s[termIdx] - atomStart;
        energy += distanceConstraintEnergy(molCoords,
                                           localIdx1,
                                           localIdx2,
                                           dlr_minLen[termIdx],
                                           dlr_maxLen[termIdx],
                                           dlr_forceConstant[termIdx]);
      }
    }
  }

  return energy;
}

static __device__ __inline__ void molGradETK(const Energy3DForceContribsDevicePtr& terms,
                                             const BatchedIndices3DDevicePtr&      systemIndices,
                                             const double*                         coords,
                                             double*                               grad,
                                             const int                             molIdx,
                                             const int                             tid,
                                             const int                             stride) {
  const int     atomStart = systemIndices.atomStarts[molIdx];
  const double* molCoords = coords + atomStart * 4;  // ETK uses 4D coordinates

  namespace cg            = cooperative_groups;
  constexpr int WARP_SIZE = 32;
  auto          tile32    = cg::tiled_partition<WARP_SIZE>(cg::this_thread_block());
  const int     laneId    = tile32.thread_rank();
<<<<<<< HEAD
  const int     warpId    = tile32.meta_group_rank();
  const int     numWarps  = tile32.meta_group_size();
=======
  const int     warpId    = mark_warp_uniform(tile32.meta_group_rank());
  const int     numWarps  = mark_warp_uniform(tile32.meta_group_size());
>>>>>>> ee28b4b7

  // Get term ranges
  const int torsionStart  = systemIndices.experimentalTorsionTermStarts[molIdx];
  const int torsionEnd    = systemIndices.experimentalTorsionTermStarts[molIdx + 1];
  const int improperStart = systemIndices.improperTorsionTermStarts[molIdx];
  const int improperEnd   = systemIndices.improperTorsionTermStarts[molIdx + 1];
  const int dist12Start   = systemIndices.dist12TermStarts[molIdx];
  const int dist12End     = systemIndices.dist12TermStarts[molIdx + 1];
  const int dist13Start   = systemIndices.dist13TermStarts[molIdx];
  const int dist13End     = systemIndices.dist13TermStarts[molIdx + 1];
  const int angle13Start  = systemIndices.angle13TermStarts[molIdx];
  const int angle13End    = systemIndices.angle13TermStarts[molIdx + 1];
  const int distLRStart   = systemIndices.longRangeDistTermStarts[molIdx];
  const int distLREnd     = systemIndices.longRangeDistTermStarts[molIdx + 1];

  const int numTorsion  = torsionEnd - torsionStart;
  const int numImproper = improperEnd - improperStart;
  const int numDist12   = dist12End - dist12Start;
  const int numDist13   = dist13End - dist13Start;
  const int numAngle13  = angle13End - angle13Start;
  const int numDistLR   = distLREnd - distLRStart;

  // Get term data
  const auto& [t_idx1s, t_idx2s, t_idx3s, t_idx4s, t_forceConstants, t_signs] = terms.experimentalTorsionTerms;
  const auto& [i_idx1s, i_idx2s, i_idx3s, i_idx4s, i_at2AtomicNum, i_isCBoundToO, i_C0, i_C1, i_C2, i_forceConstant] =
    terms.improperTorsionTerms;
  const auto& [d12_idx1s, d12_idx2s, d12_minLen, d12_maxLen, d12_forceConstant] = terms.dist12Terms;
  const auto& [d13_idx1s, d13_idx2s, d13_minLen, d13_maxLen, d13_forceConstant] = terms.dist13Terms;
  const auto& [a13_idx1s, a13_idx2s, a13_idx3s, a13_minAngle, a13_maxAngle]     = terms.angle13Terms;
  const auto& [dlr_idx1s, dlr_idx2s, dlr_minLen, dlr_maxLen, dlr_forceConstant] = terms.longRangeDistTerms;

  constexpr double defaultAngleForceConstant = 1.0;

  // Calculate number of warps needed for each term type
  const int warpsForTorsion  = (numTorsion + WARP_SIZE - 1) / WARP_SIZE;
  const int warpsForImproper = (numImproper + WARP_SIZE - 1) / WARP_SIZE;
  const int warpsForDist12   = (numDist12 + WARP_SIZE - 1) / WARP_SIZE;
  const int warpsForDist13   = (numDist13 + WARP_SIZE - 1) / WARP_SIZE;
  const int warpsForAngle13  = (numAngle13 + WARP_SIZE - 1) / WARP_SIZE;
  const int warpsForDistLR   = (numDistLR + WARP_SIZE - 1) / WARP_SIZE;
  const int totalWarpsNeeded =
    warpsForTorsion + warpsForImproper + warpsForDist12 + warpsForDist13 + warpsForAngle13 + warpsForDistLR;

  // Each warp processes chunks in round-robin fashion
  for (int chunkIdx = warpId; chunkIdx < totalWarpsNeeded; chunkIdx += numWarps) {
    // Determine which term type this chunk belongs to
    if (chunkIdx < warpsForTorsion) {
      // Torsion terms
      const int baseIdx = chunkIdx * WARP_SIZE;
      const int termIdx = torsionStart + baseIdx + laneId;
      if (baseIdx + laneId < numTorsion) {
        const int localIdx1 = t_idx1s[termIdx] - atomStart;
        const int localIdx2 = t_idx2s[termIdx] - atomStart;
        const int localIdx3 = t_idx3s[termIdx] - atomStart;
        const int localIdx4 = t_idx4s[termIdx] - atomStart;
        torsionAngleGrad(molCoords,
                         localIdx1,
                         localIdx2,
                         localIdx3,
                         localIdx4,
                         &t_forceConstants[termIdx * 6],
                         &t_signs[termIdx * 6],
                         grad);
      }
    } else if (chunkIdx < warpsForTorsion + warpsForImproper) {
      // Improper torsion terms
      const int warpOffset = chunkIdx - warpsForTorsion;
      const int baseIdx    = warpOffset * WARP_SIZE;
      const int termIdx    = improperStart + baseIdx + laneId;
      if (baseIdx + laneId < numImproper) {
        const int localIdx1 = i_idx1s[termIdx] - atomStart;
        const int localIdx2 = i_idx2s[termIdx] - atomStart;
        const int localIdx3 = i_idx3s[termIdx] - atomStart;
        const int localIdx4 = i_idx4s[termIdx] - atomStart;
        inversionGrad(molCoords,
                      localIdx1,
                      localIdx2,
                      localIdx3,
                      localIdx4,
                      i_C0[termIdx],
                      i_C1[termIdx],
                      i_C2[termIdx],
                      i_forceConstant[termIdx],
                      grad);
      }
    } else if (chunkIdx < warpsForTorsion + warpsForImproper + warpsForDist12) {
      // 1-2 distance terms
      const int warpOffset = chunkIdx - warpsForTorsion - warpsForImproper;
      const int baseIdx    = warpOffset * WARP_SIZE;
      const int termIdx    = dist12Start + baseIdx + laneId;
      if (baseIdx + laneId < numDist12) {
        const int localIdx1 = d12_idx1s[termIdx] - atomStart;
        const int localIdx2 = d12_idx2s[termIdx] - atomStart;
        distanceConstraintGrad(molCoords,
                               localIdx1,
                               localIdx2,
                               d12_minLen[termIdx],
                               d12_maxLen[termIdx],
                               d12_forceConstant[termIdx],
                               grad);
      }
    } else if (chunkIdx < warpsForTorsion + warpsForImproper + warpsForDist12 + warpsForDist13) {
      // 1-3 distance terms
      const int warpOffset = chunkIdx - warpsForTorsion - warpsForImproper - warpsForDist12;
      const int baseIdx    = warpOffset * WARP_SIZE;
      const int termIdx    = dist13Start + baseIdx + laneId;
      if (baseIdx + laneId < numDist13) {
        const int localIdx1 = d13_idx1s[termIdx] - atomStart;
        const int localIdx2 = d13_idx2s[termIdx] - atomStart;
        distanceConstraintGrad(molCoords,
                               localIdx1,
                               localIdx2,
                               d13_minLen[termIdx],
                               d13_maxLen[termIdx],
                               d13_forceConstant[termIdx],
                               grad);
      }
    } else if (chunkIdx < warpsForTorsion + warpsForImproper + warpsForDist12 + warpsForDist13 + warpsForAngle13) {
      // 1-3 angle terms
      const int warpOffset = chunkIdx - warpsForTorsion - warpsForImproper - warpsForDist12 - warpsForDist13;
      const int baseIdx    = warpOffset * WARP_SIZE;
      const int termIdx    = angle13Start + baseIdx + laneId;
      if (baseIdx + laneId < numAngle13) {
        const int localIdx1 = a13_idx1s[termIdx] - atomStart;
        const int localIdx2 = a13_idx2s[termIdx] - atomStart;
        const int localIdx3 = a13_idx3s[termIdx] - atomStart;
        angleConstraintGrad(molCoords,
                            localIdx1,
                            localIdx2,
                            localIdx3,
                            a13_minAngle[termIdx],
                            a13_maxAngle[termIdx],
                            defaultAngleForceConstant,
                            grad);
      }
    } else {
      // Long-range distance terms
      const int warpOffset =
        chunkIdx - warpsForTorsion - warpsForImproper - warpsForDist12 - warpsForDist13 - warpsForAngle13;
      const int baseIdx = warpOffset * WARP_SIZE;
      const int termIdx = distLRStart + baseIdx + laneId;
      if (baseIdx + laneId < numDistLR) {
        const int localIdx1 = dlr_idx1s[termIdx] - atomStart;
        const int localIdx2 = dlr_idx2s[termIdx] - atomStart;
        distanceConstraintGrad(molCoords,
                               localIdx1,
                               localIdx2,
                               dlr_minLen[termIdx],
                               dlr_maxLen[termIdx],
                               dlr_forceConstant[termIdx],
                               grad);
      }
    }
  }
}

}  // namespace DistGeom
}  // namespace nvMolKit

#endif  // NVMOLKIT_DISTGEOM_KERNELS_DEVICE_CUH<|MERGE_RESOLUTION|>--- conflicted
+++ resolved
@@ -1040,16 +1040,10 @@
   namespace cg            = cooperative_groups;
   constexpr int WARP_SIZE = 32;
   auto          tile32    = cg::tiled_partition<WARP_SIZE>(cg::this_thread_block());
-<<<<<<< HEAD
-  const int     laneId    = tile32.thread_rank();
-  const int     warpId    = tile32.meta_group_rank();
-  const int     numWarps  = tile32.meta_group_size();
-=======
 
   const int laneId   = tile32.thread_rank();
   const int warpId   = mark_warp_uniform(tile32.meta_group_rank());
   const int numWarps = mark_warp_uniform(tile32.meta_group_size());
->>>>>>> ee28b4b7
 
   // Get term ranges
   const int torsionStart  = systemIndices.experimentalTorsionTermStarts[molIdx];
@@ -1216,13 +1210,9 @@
   constexpr int WARP_SIZE = 32;
   auto          tile32    = cg::tiled_partition<WARP_SIZE>(cg::this_thread_block());
   const int     laneId    = tile32.thread_rank();
-<<<<<<< HEAD
-  const int     warpId    = tile32.meta_group_rank();
-  const int     numWarps  = tile32.meta_group_size();
-=======
-  const int     warpId    = mark_warp_uniform(tile32.meta_group_rank());
-  const int     numWarps  = mark_warp_uniform(tile32.meta_group_size());
->>>>>>> ee28b4b7
+
+  const int warpId   = mark_warp_uniform(tile32.meta_group_rank());
+  const int numWarps = mark_warp_uniform(tile32.meta_group_size());
 
   // Get term ranges
   const int torsionStart  = systemIndices.experimentalTorsionTermStarts[molIdx];
