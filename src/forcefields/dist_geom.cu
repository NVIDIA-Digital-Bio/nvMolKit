// SPDX-FileCopyrightText: Copyright (c) 2025 NVIDIA CORPORATION & AFFILIATES. All rights reserved.
// SPDX-License-Identifier: Apache-2.0
//
// Licensed under the Apache License, Version 2.0 (the "License");
// you may not use this file except in compliance with the License.
// You may obtain a copy of the License at
//
// http://www.apache.org/licenses/LICENSE-2.0
//
// Unless required by applicable law or agreed to in writing, software
// distributed under the License is distributed on an "AS IS" BASIS,
// WITHOUT WARRANTIES OR CONDITIONS OF ANY KIND, either express or implied.
// See the License for the specific language governing permissions and
// limitations under the License.

#include <cassert>
#include <vector>

#include "device_vector.h"
#include "dist_geom.h"
#include "dist_geom_kernels.h"
#include "dist_geom_kernels_device.cuh"
#include "kernel_utils.cuh"
#include "nvtx.h"

namespace nvMolKit {
namespace DistGeom {

void addMoleculeToContext(int                  dimension,
                          int                  numAtoms,
                          int&                 nTotalSystems,
                          std::vector<int>&    ctxAtomStarts,
                          std::vector<double>& ctxPositions) {
  nTotalSystems++;
  ctxAtomStarts.push_back(ctxAtomStarts.back() + numAtoms);
  ctxPositions.insert(ctxPositions.end(), numAtoms * dimension, 0.0);
}

void addMoleculeToContextWithPositions(const std::vector<double>& positions,
                                       int                        dimension,
                                       std::vector<int>&          ctxAtomStarts,
                                       std::vector<double>&       ctxPositions) {
  const int numAtoms = positions.size() / dimension;
  ctxPositions.insert(ctxPositions.end(), positions.begin(), positions.end());
  ctxAtomStarts.push_back(ctxAtomStarts.back() + numAtoms);
}

void preallocateEstimatedBatch(const EnergyForceContribsHost& templateContribs,
                               BatchedMolecularSystemHost&    molSystem,
                               const int                      estimatedBatchSize) {
  const size_t bufferMultiplier = static_cast<size_t>(estimatedBatchSize * 1.2);

  auto& contribHolder = molSystem.contribs;

  // Preallocate DistViolation terms
  const size_t numDistTerms = templateContribs.distTerms.idx1.size();
  contribHolder.distTerms.idx1.reserve(numDistTerms * bufferMultiplier);
  contribHolder.distTerms.idx2.reserve(numDistTerms * bufferMultiplier);
  contribHolder.distTerms.lb2.reserve(numDistTerms * bufferMultiplier);
  contribHolder.distTerms.ub2.reserve(numDistTerms * bufferMultiplier);
  contribHolder.distTerms.weight.reserve(numDistTerms * bufferMultiplier);

  // Preallocate ChiralViolation terms
  const size_t numChiralTerms = templateContribs.chiralTerms.idx1.size();
  contribHolder.chiralTerms.idx1.reserve(numChiralTerms * bufferMultiplier);
  contribHolder.chiralTerms.idx2.reserve(numChiralTerms * bufferMultiplier);
  contribHolder.chiralTerms.idx3.reserve(numChiralTerms * bufferMultiplier);
  contribHolder.chiralTerms.idx4.reserve(numChiralTerms * bufferMultiplier);
  contribHolder.chiralTerms.volLower.reserve(numChiralTerms * bufferMultiplier);
  contribHolder.chiralTerms.volUpper.reserve(numChiralTerms * bufferMultiplier);

  // Preallocate FourthDim terms
  const size_t numFourthTerms = templateContribs.fourthTerms.idx.size();
  contribHolder.fourthTerms.idx.reserve(numFourthTerms * bufferMultiplier);

  // Preallocate index vectors
  auto& indexHolder = molSystem.indices;
  indexHolder.distTermStarts.reserve(estimatedBatchSize + 1);
  indexHolder.chiralTermStarts.reserve(estimatedBatchSize + 1);
  indexHolder.fourthTermStarts.reserve(estimatedBatchSize + 1);
  indexHolder.energyBufferStarts.reserve(estimatedBatchSize + 1);
}

void preallocateEstimatedBatch3D(const Energy3DForceContribsHost& templateContribs,
                                 BatchedMolecularSystem3DHost&    molSystem,
                                 const int                        estimatedBatchSize) {
  const size_t bufferMultiplier = static_cast<size_t>(estimatedBatchSize * 1.2);

  auto& contribHolder = molSystem.contribs;

  // Preallocate experimental torsion terms
  const size_t numExpTorsionTerms = templateContribs.experimentalTorsionTerms.idx1.size();
  contribHolder.experimentalTorsionTerms.idx1.reserve(numExpTorsionTerms * bufferMultiplier);
  contribHolder.experimentalTorsionTerms.idx2.reserve(numExpTorsionTerms * bufferMultiplier);
  contribHolder.experimentalTorsionTerms.idx3.reserve(numExpTorsionTerms * bufferMultiplier);
  contribHolder.experimentalTorsionTerms.idx4.reserve(numExpTorsionTerms * bufferMultiplier);
  contribHolder.experimentalTorsionTerms.forceConstants.reserve(numExpTorsionTerms * 6 * bufferMultiplier);
  contribHolder.experimentalTorsionTerms.signs.reserve(numExpTorsionTerms * 6 * bufferMultiplier);

  // Preallocate improper torsion terms
  const size_t numImproperTerms = templateContribs.improperTorsionTerms.idx1.size();
  contribHolder.improperTorsionTerms.idx1.reserve(numImproperTerms * bufferMultiplier);
  contribHolder.improperTorsionTerms.idx2.reserve(numImproperTerms * bufferMultiplier);
  contribHolder.improperTorsionTerms.idx3.reserve(numImproperTerms * bufferMultiplier);
  contribHolder.improperTorsionTerms.idx4.reserve(numImproperTerms * bufferMultiplier);
  contribHolder.improperTorsionTerms.at2AtomicNum.reserve(numImproperTerms * bufferMultiplier);
  contribHolder.improperTorsionTerms.isCBoundToO.reserve(numImproperTerms * bufferMultiplier);
  contribHolder.improperTorsionTerms.C0.reserve(numImproperTerms * bufferMultiplier);
  contribHolder.improperTorsionTerms.C1.reserve(numImproperTerms * bufferMultiplier);
  contribHolder.improperTorsionTerms.C2.reserve(numImproperTerms * bufferMultiplier);
  contribHolder.improperTorsionTerms.forceConstant.reserve(numImproperTerms * bufferMultiplier);
  contribHolder.improperTorsionTerms.numImpropers.reserve(estimatedBatchSize);

  // Preallocate 1-2 distance terms
  const size_t numDist12Terms = templateContribs.dist12Terms.idx1.size();
  contribHolder.dist12Terms.idx1.reserve(numDist12Terms * bufferMultiplier);
  contribHolder.dist12Terms.idx2.reserve(numDist12Terms * bufferMultiplier);
  contribHolder.dist12Terms.minLen.reserve(numDist12Terms * bufferMultiplier);
  contribHolder.dist12Terms.maxLen.reserve(numDist12Terms * bufferMultiplier);
  contribHolder.dist12Terms.forceConstant.reserve(numDist12Terms * bufferMultiplier);

  // Preallocate 1-3 distance terms
  const size_t numDist13Terms = templateContribs.dist13Terms.idx1.size();
  contribHolder.dist13Terms.idx1.reserve(numDist13Terms * bufferMultiplier);
  contribHolder.dist13Terms.idx2.reserve(numDist13Terms * bufferMultiplier);
  contribHolder.dist13Terms.minLen.reserve(numDist13Terms * bufferMultiplier);
  contribHolder.dist13Terms.maxLen.reserve(numDist13Terms * bufferMultiplier);
  contribHolder.dist13Terms.forceConstant.reserve(numDist13Terms * bufferMultiplier);
  contribHolder.dist13Terms.isImproperConstrained.reserve(numDist13Terms * bufferMultiplier);

  // Preallocate 1-3 angle terms
  const size_t numAngle13Terms = templateContribs.angle13Terms.idx1.size();
  contribHolder.angle13Terms.idx1.reserve(numAngle13Terms * bufferMultiplier);
  contribHolder.angle13Terms.idx2.reserve(numAngle13Terms * bufferMultiplier);
  contribHolder.angle13Terms.idx3.reserve(numAngle13Terms * bufferMultiplier);
  contribHolder.angle13Terms.minAngle.reserve(numAngle13Terms * bufferMultiplier);
  contribHolder.angle13Terms.maxAngle.reserve(numAngle13Terms * bufferMultiplier);

  // Preallocate long range distance terms
  const size_t numLongRangeTerms = templateContribs.longRangeDistTerms.idx1.size();
  contribHolder.longRangeDistTerms.idx1.reserve(numLongRangeTerms * bufferMultiplier);
  contribHolder.longRangeDistTerms.idx2.reserve(numLongRangeTerms * bufferMultiplier);
  contribHolder.longRangeDistTerms.minLen.reserve(numLongRangeTerms * bufferMultiplier);
  contribHolder.longRangeDistTerms.maxLen.reserve(numLongRangeTerms * bufferMultiplier);
  contribHolder.longRangeDistTerms.forceConstant.reserve(numLongRangeTerms * bufferMultiplier);

  // Preallocate index vectors
  auto& indexHolder = molSystem.indices;
  indexHolder.experimentalTorsionTermStarts.reserve(estimatedBatchSize + 1);
  indexHolder.improperTorsionTermStarts.reserve(estimatedBatchSize + 1);
  indexHolder.dist12TermStarts.reserve(estimatedBatchSize + 1);
  indexHolder.dist13TermStarts.reserve(estimatedBatchSize + 1);
  indexHolder.angle13TermStarts.reserve(estimatedBatchSize + 1);
  indexHolder.longRangeDistTermStarts.reserve(estimatedBatchSize + 1);
  indexHolder.energyBufferStarts.reserve(estimatedBatchSize + 1);
}

void addMoleculeToMolecularSystem(const EnergyForceContribsHost& contribs,
                                  const int                      numAtoms,
                                  const int                      dimension,
                                  const std::vector<int>&        ctxAtomStarts,
                                  BatchedMolecularSystemHost&    molSystem) {
  // Use distTermStarts.size() - 1 to get the current batch index
  const int batchIdx              = molSystem.indices.distTermStarts.size() - 1;
  // Get the previous last atom index from ctxAtomStarts using the current batch index
  const int previousLastAtomIndex = ctxAtomStarts[batchIdx];

  auto& indexHolder   = molSystem.indices;
  auto& contribHolder = molSystem.contribs;

  // Update max number of atoms
  molSystem.maxNumAtoms = std::max(molSystem.maxNumAtoms, numAtoms);
  // Set dimension if this is the first molecule
  if (batchIdx == 0) {
    molSystem.dimension = dimension;
  } else {
    // Ensure all molecules have the same dimension
    assert(molSystem.dimension == dimension);
  }

  // Resize atomIdxToBatchIdx using the next atom start index
  indexHolder.atomIdxToBatchIdx.resize(ctxAtomStarts[batchIdx + 1], batchIdx);

  // Update term starts
  indexHolder.distTermStarts.push_back(indexHolder.distTermStarts.back() + contribs.distTerms.idx1.size());
  indexHolder.chiralTermStarts.push_back(indexHolder.chiralTermStarts.back() + contribs.chiralTerms.idx1.size());
  indexHolder.fourthTermStarts.push_back(indexHolder.fourthTermStarts.back() + contribs.fourthTerms.idx.size());

  // Calculate number of blocks needed
  int maxNumContribs = 0;
  maxNumContribs     = std::max<int>(maxNumContribs, contribs.distTerms.idx1.size());
  maxNumContribs     = std::max<int>(maxNumContribs, contribs.chiralTerms.idx1.size());
  maxNumContribs     = std::max<int>(maxNumContribs, contribs.fourthTerms.idx.size());

  const int numBlocksNeeded  = std::max(1, (maxNumContribs + 127) / nvMolKit::FFKernelUtils::blockSizeEnergyReduction);
  const int numThreadsNeeded = numBlocksNeeded * nvMolKit::FFKernelUtils::blockSizeEnergyReduction;

  indexHolder.energyBufferStarts.push_back(indexHolder.energyBufferStarts.back() + numThreadsNeeded);
  for (int i = 0; i < numBlocksNeeded; i++) {
    indexHolder.energyBufferBlockIdxToBatchIdx.push_back(batchIdx);
  }

  // Update contributions
  // DistViolation term
  const size_t numDistTerms = contribs.distTerms.idx1.size();
  contribHolder.distTerms.idx1.reserve(contribHolder.distTerms.idx1.size() + numDistTerms);
  contribHolder.distTerms.idx2.reserve(contribHolder.distTerms.idx2.size() + numDistTerms);
  contribHolder.distTerms.lb2.reserve(contribHolder.distTerms.lb2.size() + numDistTerms);
  contribHolder.distTerms.ub2.reserve(contribHolder.distTerms.ub2.size() + numDistTerms);
  contribHolder.distTerms.weight.reserve(contribHolder.distTerms.weight.size() + numDistTerms);
  
  for (size_t i = 0; i < numDistTerms; i++) {
    contribHolder.distTerms.idx1.push_back(contribs.distTerms.idx1[i] + previousLastAtomIndex);
    contribHolder.distTerms.idx2.push_back(contribs.distTerms.idx2[i] + previousLastAtomIndex);
  }
  contribHolder.distTerms.lb2.insert(contribHolder.distTerms.lb2.end(), 
                                      contribs.distTerms.lb2.begin(), 
                                      contribs.distTerms.lb2.end());
  contribHolder.distTerms.ub2.insert(contribHolder.distTerms.ub2.end(), 
                                      contribs.distTerms.ub2.begin(), 
                                      contribs.distTerms.ub2.end());
  contribHolder.distTerms.weight.insert(contribHolder.distTerms.weight.end(), 
                                         contribs.distTerms.weight.begin(), 
                                         contribs.distTerms.weight.end());

  // ChiralViolation term
  const size_t numChiralTerms = contribs.chiralTerms.idx1.size();
  contribHolder.chiralTerms.idx1.reserve(contribHolder.chiralTerms.idx1.size() + numChiralTerms);
  contribHolder.chiralTerms.idx2.reserve(contribHolder.chiralTerms.idx2.size() + numChiralTerms);
  contribHolder.chiralTerms.idx3.reserve(contribHolder.chiralTerms.idx3.size() + numChiralTerms);
  contribHolder.chiralTerms.idx4.reserve(contribHolder.chiralTerms.idx4.size() + numChiralTerms);
  contribHolder.chiralTerms.volLower.reserve(contribHolder.chiralTerms.volLower.size() + numChiralTerms);
  contribHolder.chiralTerms.volUpper.reserve(contribHolder.chiralTerms.volUpper.size() + numChiralTerms);
  
  for (size_t i = 0; i < numChiralTerms; i++) {
    contribHolder.chiralTerms.idx1.push_back(contribs.chiralTerms.idx1[i] + previousLastAtomIndex);
    contribHolder.chiralTerms.idx2.push_back(contribs.chiralTerms.idx2[i] + previousLastAtomIndex);
    contribHolder.chiralTerms.idx3.push_back(contribs.chiralTerms.idx3[i] + previousLastAtomIndex);
    contribHolder.chiralTerms.idx4.push_back(contribs.chiralTerms.idx4[i] + previousLastAtomIndex);
  }
  contribHolder.chiralTerms.volLower.insert(contribHolder.chiralTerms.volLower.end(), 
                                             contribs.chiralTerms.volLower.begin(), 
                                             contribs.chiralTerms.volLower.end());
  contribHolder.chiralTerms.volUpper.insert(contribHolder.chiralTerms.volUpper.end(), 
                                             contribs.chiralTerms.volUpper.begin(), 
                                             contribs.chiralTerms.volUpper.end());
  // Note: weight no longer stored in structure

  // FourthDim term
  const size_t numFourthTerms = contribs.fourthTerms.idx.size();
  contribHolder.fourthTerms.idx.reserve(contribHolder.fourthTerms.idx.size() + numFourthTerms);
  
  for (size_t i = 0; i < numFourthTerms; i++) {
    contribHolder.fourthTerms.idx.push_back(contribs.fourthTerms.idx[i] + previousLastAtomIndex);
  }
  // Note: weight no longer stored in structure
}

void addMoleculeToMolecularSystem3D(const Energy3DForceContribsHost& contribs,
                                    const std::vector<int>&          ctxAtomStarts,
                                    BatchedMolecularSystem3DHost&    molSystem) {
  // Use distTermStarts.size() - 1 to get the current batch index
  const int batchIdx              = molSystem.indices.experimentalTorsionTermStarts.size() - 1;
  // Get the previous last atom index from ctxAtomStarts using the current batch index
  const int previousLastAtomIndex = ctxAtomStarts[batchIdx];

  auto& indexHolder   = molSystem.indices;
  auto& contribHolder = molSystem.contribs;

  // Resize atomIdxToBatchIdx using the next atom start index
  indexHolder.atomIdxToBatchIdx.resize(ctxAtomStarts[batchIdx + 1], batchIdx);

  // Update term starts
  indexHolder.experimentalTorsionTermStarts.push_back(indexHolder.experimentalTorsionTermStarts.back() +
                                                      contribs.experimentalTorsionTerms.idx1.size());
  indexHolder.improperTorsionTermStarts.push_back(indexHolder.improperTorsionTermStarts.back() +
                                                  contribs.improperTorsionTerms.idx1.size());
  indexHolder.dist12TermStarts.push_back(indexHolder.dist12TermStarts.back() + contribs.dist12Terms.idx1.size());
  indexHolder.dist13TermStarts.push_back(indexHolder.dist13TermStarts.back() + contribs.dist13Terms.idx1.size());
  indexHolder.angle13TermStarts.push_back(indexHolder.angle13TermStarts.back() + contribs.angle13Terms.idx1.size());
  indexHolder.longRangeDistTermStarts.push_back(indexHolder.longRangeDistTermStarts.back() +
                                                contribs.longRangeDistTerms.idx1.size());

  // Calculate number of blocks needed
  int maxNumContribs = 0;
  maxNumContribs     = std::max<int>(maxNumContribs, contribs.experimentalTorsionTerms.idx1.size());
  maxNumContribs     = std::max<int>(maxNumContribs, contribs.improperTorsionTerms.idx1.size());
  maxNumContribs     = std::max<int>(maxNumContribs, contribs.dist12Terms.idx1.size());
  maxNumContribs     = std::max<int>(maxNumContribs, contribs.dist13Terms.idx1.size());
  maxNumContribs     = std::max<int>(maxNumContribs, contribs.angle13Terms.idx1.size());
  maxNumContribs     = std::max<int>(maxNumContribs, contribs.longRangeDistTerms.idx1.size());

  const int numBlocksNeeded  = std::max(1, (maxNumContribs + 127) / nvMolKit::FFKernelUtils::blockSizeEnergyReduction);
  const int numThreadsNeeded = numBlocksNeeded * nvMolKit::FFKernelUtils::blockSizeEnergyReduction;

  indexHolder.energyBufferStarts.push_back(indexHolder.energyBufferStarts.back() + numThreadsNeeded);
  for (int i = 0; i < numBlocksNeeded; i++) {
    indexHolder.energyBufferBlockIdxToBatchIdx.push_back(batchIdx);
  }

  // Update contributions
  // Experimental torsion terms
  const size_t numExpTorsionTerms = contribs.experimentalTorsionTerms.idx1.size();
  contribHolder.experimentalTorsionTerms.idx1.reserve(contribHolder.experimentalTorsionTerms.idx1.size() + numExpTorsionTerms);
  contribHolder.experimentalTorsionTerms.idx2.reserve(contribHolder.experimentalTorsionTerms.idx2.size() + numExpTorsionTerms);
  contribHolder.experimentalTorsionTerms.idx3.reserve(contribHolder.experimentalTorsionTerms.idx3.size() + numExpTorsionTerms);
  contribHolder.experimentalTorsionTerms.idx4.reserve(contribHolder.experimentalTorsionTerms.idx4.size() + numExpTorsionTerms);
  contribHolder.experimentalTorsionTerms.forceConstants.reserve(contribHolder.experimentalTorsionTerms.forceConstants.size() + numExpTorsionTerms * 6);
  contribHolder.experimentalTorsionTerms.signs.reserve(contribHolder.experimentalTorsionTerms.signs.size() + numExpTorsionTerms * 6);
  
  for (size_t i = 0; i < numExpTorsionTerms; i++) {
    contribHolder.experimentalTorsionTerms.idx1.push_back(contribs.experimentalTorsionTerms.idx1[i] +
                                                          previousLastAtomIndex);
    contribHolder.experimentalTorsionTerms.idx2.push_back(contribs.experimentalTorsionTerms.idx2[i] +
                                                          previousLastAtomIndex);
    contribHolder.experimentalTorsionTerms.idx3.push_back(contribs.experimentalTorsionTerms.idx3[i] +
                                                          previousLastAtomIndex);
    contribHolder.experimentalTorsionTerms.idx4.push_back(contribs.experimentalTorsionTerms.idx4[i] +
                                                          previousLastAtomIndex);
  }
  contribHolder.experimentalTorsionTerms.forceConstants.insert(
    contribHolder.experimentalTorsionTerms.forceConstants.end(),
    contribs.experimentalTorsionTerms.forceConstants.begin(),
    contribs.experimentalTorsionTerms.forceConstants.end());
  contribHolder.experimentalTorsionTerms.signs.insert(
    contribHolder.experimentalTorsionTerms.signs.end(),
    contribs.experimentalTorsionTerms.signs.begin(),
    contribs.experimentalTorsionTerms.signs.end());

  // Improper torsion terms
  const size_t numImproperTerms = contribs.improperTorsionTerms.idx1.size();
  contribHolder.improperTorsionTerms.idx1.reserve(contribHolder.improperTorsionTerms.idx1.size() + numImproperTerms);
  contribHolder.improperTorsionTerms.idx2.reserve(contribHolder.improperTorsionTerms.idx2.size() + numImproperTerms);
  contribHolder.improperTorsionTerms.idx3.reserve(contribHolder.improperTorsionTerms.idx3.size() + numImproperTerms);
  contribHolder.improperTorsionTerms.idx4.reserve(contribHolder.improperTorsionTerms.idx4.size() + numImproperTerms);
  contribHolder.improperTorsionTerms.at2AtomicNum.reserve(contribHolder.improperTorsionTerms.at2AtomicNum.size() + numImproperTerms);
  contribHolder.improperTorsionTerms.isCBoundToO.reserve(contribHolder.improperTorsionTerms.isCBoundToO.size() + numImproperTerms);
  contribHolder.improperTorsionTerms.C0.reserve(contribHolder.improperTorsionTerms.C0.size() + numImproperTerms);
  contribHolder.improperTorsionTerms.C1.reserve(contribHolder.improperTorsionTerms.C1.size() + numImproperTerms);
  contribHolder.improperTorsionTerms.C2.reserve(contribHolder.improperTorsionTerms.C2.size() + numImproperTerms);
  contribHolder.improperTorsionTerms.forceConstant.reserve(contribHolder.improperTorsionTerms.forceConstant.size() + numImproperTerms);
  
  for (size_t i = 0; i < numImproperTerms; i++) {
    contribHolder.improperTorsionTerms.idx1.push_back(contribs.improperTorsionTerms.idx1[i] + previousLastAtomIndex);
    contribHolder.improperTorsionTerms.idx2.push_back(contribs.improperTorsionTerms.idx2[i] + previousLastAtomIndex);
    contribHolder.improperTorsionTerms.idx3.push_back(contribs.improperTorsionTerms.idx3[i] + previousLastAtomIndex);
    contribHolder.improperTorsionTerms.idx4.push_back(contribs.improperTorsionTerms.idx4[i] + previousLastAtomIndex);
  }
  contribHolder.improperTorsionTerms.at2AtomicNum.insert(contribHolder.improperTorsionTerms.at2AtomicNum.end(),
                                                          contribs.improperTorsionTerms.at2AtomicNum.begin(),
                                                          contribs.improperTorsionTerms.at2AtomicNum.end());
  contribHolder.improperTorsionTerms.isCBoundToO.insert(contribHolder.improperTorsionTerms.isCBoundToO.end(),
                                                         contribs.improperTorsionTerms.isCBoundToO.begin(),
                                                         contribs.improperTorsionTerms.isCBoundToO.end());
  contribHolder.improperTorsionTerms.C0.insert(contribHolder.improperTorsionTerms.C0.end(),
                                                contribs.improperTorsionTerms.C0.begin(),
                                                contribs.improperTorsionTerms.C0.end());
  contribHolder.improperTorsionTerms.C1.insert(contribHolder.improperTorsionTerms.C1.end(),
                                                contribs.improperTorsionTerms.C1.begin(),
                                                contribs.improperTorsionTerms.C1.end());
  contribHolder.improperTorsionTerms.C2.insert(contribHolder.improperTorsionTerms.C2.end(),
                                                contribs.improperTorsionTerms.C2.begin(),
                                                contribs.improperTorsionTerms.C2.end());
  contribHolder.improperTorsionTerms.forceConstant.insert(contribHolder.improperTorsionTerms.forceConstant.end(),
                                                           contribs.improperTorsionTerms.forceConstant.begin(),
                                                           contribs.improperTorsionTerms.forceConstant.end());
  
  // Add numImpropers count (0 if no improper torsions, otherwise the count from the source)
  if (contribs.improperTorsionTerms.numImpropers.empty()) {
    contribHolder.improperTorsionTerms.numImpropers.push_back(0);
  } else {
    contribHolder.improperTorsionTerms.numImpropers.push_back(contribs.improperTorsionTerms.numImpropers[0]);
  }

  // 1-2 distance terms
  const size_t numDist12Terms = contribs.dist12Terms.idx1.size();
  contribHolder.dist12Terms.idx1.reserve(contribHolder.dist12Terms.idx1.size() + numDist12Terms);
  contribHolder.dist12Terms.idx2.reserve(contribHolder.dist12Terms.idx2.size() + numDist12Terms);
  contribHolder.dist12Terms.minLen.reserve(contribHolder.dist12Terms.minLen.size() + numDist12Terms);
  contribHolder.dist12Terms.maxLen.reserve(contribHolder.dist12Terms.maxLen.size() + numDist12Terms);
  contribHolder.dist12Terms.forceConstant.reserve(contribHolder.dist12Terms.forceConstant.size() + numDist12Terms);
  
  for (size_t i = 0; i < numDist12Terms; i++) {
    contribHolder.dist12Terms.idx1.push_back(contribs.dist12Terms.idx1[i] + previousLastAtomIndex);
    contribHolder.dist12Terms.idx2.push_back(contribs.dist12Terms.idx2[i] + previousLastAtomIndex);
  }
  contribHolder.dist12Terms.minLen.insert(contribHolder.dist12Terms.minLen.end(),
                                           contribs.dist12Terms.minLen.begin(),
                                           contribs.dist12Terms.minLen.end());
  contribHolder.dist12Terms.maxLen.insert(contribHolder.dist12Terms.maxLen.end(),
                                           contribs.dist12Terms.maxLen.begin(),
                                           contribs.dist12Terms.maxLen.end());
  contribHolder.dist12Terms.forceConstant.insert(contribHolder.dist12Terms.forceConstant.end(),
                                                  contribs.dist12Terms.forceConstant.begin(),
                                                  contribs.dist12Terms.forceConstant.end());

  // 1-3 distance terms
  const size_t numDist13Terms = contribs.dist13Terms.idx1.size();
  contribHolder.dist13Terms.idx1.reserve(contribHolder.dist13Terms.idx1.size() + numDist13Terms);
  contribHolder.dist13Terms.idx2.reserve(contribHolder.dist13Terms.idx2.size() + numDist13Terms);
  contribHolder.dist13Terms.minLen.reserve(contribHolder.dist13Terms.minLen.size() + numDist13Terms);
  contribHolder.dist13Terms.maxLen.reserve(contribHolder.dist13Terms.maxLen.size() + numDist13Terms);
  contribHolder.dist13Terms.forceConstant.reserve(contribHolder.dist13Terms.forceConstant.size() + numDist13Terms);
  contribHolder.dist13Terms.isImproperConstrained.reserve(contribHolder.dist13Terms.isImproperConstrained.size() + numDist13Terms);
  
  for (size_t i = 0; i < numDist13Terms; i++) {
    contribHolder.dist13Terms.idx1.push_back(contribs.dist13Terms.idx1[i] + previousLastAtomIndex);
    contribHolder.dist13Terms.idx2.push_back(contribs.dist13Terms.idx2[i] + previousLastAtomIndex);
  }
  contribHolder.dist13Terms.minLen.insert(contribHolder.dist13Terms.minLen.end(),
                                           contribs.dist13Terms.minLen.begin(),
                                           contribs.dist13Terms.minLen.end());
  contribHolder.dist13Terms.maxLen.insert(contribHolder.dist13Terms.maxLen.end(),
                                           contribs.dist13Terms.maxLen.begin(),
                                           contribs.dist13Terms.maxLen.end());
  contribHolder.dist13Terms.forceConstant.insert(contribHolder.dist13Terms.forceConstant.end(),
                                                  contribs.dist13Terms.forceConstant.begin(),
                                                  contribs.dist13Terms.forceConstant.end());
  // Note this is only done here, not for 1-2 or LR
  contribHolder.dist13Terms.isImproperConstrained.insert(contribHolder.dist13Terms.isImproperConstrained.end(),
                                                          contribs.dist13Terms.isImproperConstrained.begin(),
                                                          contribs.dist13Terms.isImproperConstrained.end());

  // 1-3 angle terms
  const size_t numAngle13Terms = contribs.angle13Terms.idx1.size();
  contribHolder.angle13Terms.idx1.reserve(contribHolder.angle13Terms.idx1.size() + numAngle13Terms);
  contribHolder.angle13Terms.idx2.reserve(contribHolder.angle13Terms.idx2.size() + numAngle13Terms);
  contribHolder.angle13Terms.idx3.reserve(contribHolder.angle13Terms.idx3.size() + numAngle13Terms);
  contribHolder.angle13Terms.minAngle.reserve(contribHolder.angle13Terms.minAngle.size() + numAngle13Terms);
  contribHolder.angle13Terms.maxAngle.reserve(contribHolder.angle13Terms.maxAngle.size() + numAngle13Terms);
  
  for (size_t i = 0; i < numAngle13Terms; i++) {
    contribHolder.angle13Terms.idx1.push_back(contribs.angle13Terms.idx1[i] + previousLastAtomIndex);
    contribHolder.angle13Terms.idx2.push_back(contribs.angle13Terms.idx2[i] + previousLastAtomIndex);
    contribHolder.angle13Terms.idx3.push_back(contribs.angle13Terms.idx3[i] + previousLastAtomIndex);
  }
  contribHolder.angle13Terms.minAngle.insert(contribHolder.angle13Terms.minAngle.end(),
                                              contribs.angle13Terms.minAngle.begin(),
                                              contribs.angle13Terms.minAngle.end());
  contribHolder.angle13Terms.maxAngle.insert(contribHolder.angle13Terms.maxAngle.end(),
                                              contribs.angle13Terms.maxAngle.begin(),
                                              contribs.angle13Terms.maxAngle.end());

  // Long range distance terms
  const size_t numLongRangeDistTerms = contribs.longRangeDistTerms.idx1.size();
  contribHolder.longRangeDistTerms.idx1.reserve(contribHolder.longRangeDistTerms.idx1.size() + numLongRangeDistTerms);
  contribHolder.longRangeDistTerms.idx2.reserve(contribHolder.longRangeDistTerms.idx2.size() + numLongRangeDistTerms);
  contribHolder.longRangeDistTerms.minLen.reserve(contribHolder.longRangeDistTerms.minLen.size() + numLongRangeDistTerms);
  contribHolder.longRangeDistTerms.maxLen.reserve(contribHolder.longRangeDistTerms.maxLen.size() + numLongRangeDistTerms);
  contribHolder.longRangeDistTerms.forceConstant.reserve(contribHolder.longRangeDistTerms.forceConstant.size() + numLongRangeDistTerms);
  
  for (size_t i = 0; i < numLongRangeDistTerms; i++) {
    contribHolder.longRangeDistTerms.idx1.push_back(contribs.longRangeDistTerms.idx1[i] + previousLastAtomIndex);
    contribHolder.longRangeDistTerms.idx2.push_back(contribs.longRangeDistTerms.idx2[i] + previousLastAtomIndex);
  }
  contribHolder.longRangeDistTerms.minLen.insert(contribHolder.longRangeDistTerms.minLen.end(),
                                                  contribs.longRangeDistTerms.minLen.begin(),
                                                  contribs.longRangeDistTerms.minLen.end());
  contribHolder.longRangeDistTerms.maxLen.insert(contribHolder.longRangeDistTerms.maxLen.end(),
                                                  contribs.longRangeDistTerms.maxLen.begin(),
                                                  contribs.longRangeDistTerms.maxLen.end());
  contribHolder.longRangeDistTerms.forceConstant.insert(contribHolder.longRangeDistTerms.forceConstant.end(),
                                                         contribs.longRangeDistTerms.forceConstant.begin(),
                                                         contribs.longRangeDistTerms.forceConstant.end());
}

void addMoleculeToBatch(const EnergyForceContribsHost& contribs,
                        const std::vector<double>&     positions,
                        BatchedMolecularSystemHost&    molSystem,
                        const int                      dimension,
                        std::vector<int>&              ctxAtomStarts,
                        std::vector<double>&           ctxPositions) {
  // First update context data
  addMoleculeToContextWithPositions(positions, dimension, ctxAtomStarts, ctxPositions);

  // Then update the molecular system
<<<<<<< HEAD
  addMoleculeToMolecularSystem(contribs,
                               positions.size() / dimension,
                               dimension,
                               ctxAtomStarts,
                               molSystem);
=======
  addMoleculeToMolecularSystem(contribs, positions.size() / dimension, dimension, ctxAtomStarts, molSystem);
>>>>>>> c8e6d882
}

void addMoleculeToBatch3D(const Energy3DForceContribsHost& contribs,
                          const std::vector<double>&       positions,
                          BatchedMolecularSystem3DHost&    molSystem,
                          std::vector<int>&                ctxAtomStarts,
                          std::vector<double>&             ctxPositions) {
  // First update context data
  addMoleculeToContextWithPositions(positions, 3, ctxAtomStarts, ctxPositions);

  // Then update the molecular system
  addMoleculeToMolecularSystem3D(contribs, ctxAtomStarts, molSystem);
}

void sendContribsAndIndicesToDevice(const BatchedMolecularSystemHost& molSystemHost,
                                    BatchedMolecularDeviceBuffers&    molSystemDevice) {
  auto&       deviceContribs = molSystemDevice.contribs;
  const auto& hostContribs   = molSystemHost.contribs;

  // DistViolation term
  deviceContribs.distTerms.idx1.setFromVector(hostContribs.distTerms.idx1);
  deviceContribs.distTerms.idx2.setFromVector(hostContribs.distTerms.idx2);
  deviceContribs.distTerms.lb2.setFromVector(hostContribs.distTerms.lb2);
  deviceContribs.distTerms.ub2.setFromVector(hostContribs.distTerms.ub2);
  deviceContribs.distTerms.weight.setFromVector(hostContribs.distTerms.weight);

  // ChiralViolation term
  deviceContribs.chiralTerms.idx1.setFromVector(hostContribs.chiralTerms.idx1);
  deviceContribs.chiralTerms.idx2.setFromVector(hostContribs.chiralTerms.idx2);
  deviceContribs.chiralTerms.idx3.setFromVector(hostContribs.chiralTerms.idx3);
  deviceContribs.chiralTerms.idx4.setFromVector(hostContribs.chiralTerms.idx4);
  deviceContribs.chiralTerms.volLower.setFromVector(hostContribs.chiralTerms.volLower);
  deviceContribs.chiralTerms.volUpper.setFromVector(hostContribs.chiralTerms.volUpper);
    // Note: weight no longer stored in device structure

  // FourthDim term
  deviceContribs.fourthTerms.idx.setFromVector(hostContribs.fourthTerms.idx);
    // Note: weight no longer stored in device structure

  // Indices
  auto&       deviceIndices = molSystemDevice.indices;
  const auto& hostIndices   = molSystemHost.indices;
  deviceIndices.energyBufferStarts.setFromVector(hostIndices.energyBufferStarts);
  deviceIndices.atomIdxToBatchIdx.setFromVector(hostIndices.atomIdxToBatchIdx);
  deviceIndices.energyBufferBlockIdxToBatchIdx.setFromVector(hostIndices.energyBufferBlockIdxToBatchIdx);
  deviceIndices.distTermStarts.setFromVector(hostIndices.distTermStarts);
  deviceIndices.chiralTermStarts.setFromVector(hostIndices.chiralTermStarts);
  deviceIndices.fourthTermStarts.setFromVector(hostIndices.fourthTermStarts);

  // Copy dimension
  molSystemDevice.dimension = molSystemHost.dimension;
}

void sendContribsAndIndicesToDevice3D(const BatchedMolecularSystem3DHost& molSystemHost,
                                      BatchedMolecular3DDeviceBuffers&    molSystemDevice) {
  auto&       deviceContribs = molSystemDevice.contribs;
  const auto& hostContribs   = molSystemHost.contribs;

  // Experimental torsion terms
  deviceContribs.experimentalTorsionTerms.idx1.setFromVector(hostContribs.experimentalTorsionTerms.idx1);
  deviceContribs.experimentalTorsionTerms.idx2.setFromVector(hostContribs.experimentalTorsionTerms.idx2);
  deviceContribs.experimentalTorsionTerms.idx3.setFromVector(hostContribs.experimentalTorsionTerms.idx3);
  deviceContribs.experimentalTorsionTerms.idx4.setFromVector(hostContribs.experimentalTorsionTerms.idx4);
  deviceContribs.experimentalTorsionTerms.forceConstants.setFromVector(
    hostContribs.experimentalTorsionTerms.forceConstants);
  deviceContribs.experimentalTorsionTerms.signs.setFromVector(hostContribs.experimentalTorsionTerms.signs);

  // Improper torsion terms
  deviceContribs.improperTorsionTerms.idx1.setFromVector(hostContribs.improperTorsionTerms.idx1);
  deviceContribs.improperTorsionTerms.idx2.setFromVector(hostContribs.improperTorsionTerms.idx2);
  deviceContribs.improperTorsionTerms.idx3.setFromVector(hostContribs.improperTorsionTerms.idx3);
  deviceContribs.improperTorsionTerms.idx4.setFromVector(hostContribs.improperTorsionTerms.idx4);
  deviceContribs.improperTorsionTerms.at2AtomicNum.setFromVector(hostContribs.improperTorsionTerms.at2AtomicNum);
  // Convert bool vector to uint8_t vector for device
  std::vector<uint8_t> isCBoundToOInt(hostContribs.improperTorsionTerms.isCBoundToO.begin(),
                                      hostContribs.improperTorsionTerms.isCBoundToO.end());
  deviceContribs.improperTorsionTerms.isCBoundToO.setFromVector(isCBoundToOInt);
  deviceContribs.improperTorsionTerms.C0.setFromVector(hostContribs.improperTorsionTerms.C0);
  deviceContribs.improperTorsionTerms.C1.setFromVector(hostContribs.improperTorsionTerms.C1);
  deviceContribs.improperTorsionTerms.C2.setFromVector(hostContribs.improperTorsionTerms.C2);
  deviceContribs.improperTorsionTerms.forceConstant.setFromVector(hostContribs.improperTorsionTerms.forceConstant);
  deviceContribs.improperTorsionTerms.numImpropers.setFromVector(hostContribs.improperTorsionTerms.numImpropers);

  // 1-2 distance terms
  deviceContribs.dist12Terms.idx1.setFromVector(hostContribs.dist12Terms.idx1);
  deviceContribs.dist12Terms.idx2.setFromVector(hostContribs.dist12Terms.idx2);
  deviceContribs.dist12Terms.minLen.setFromVector(hostContribs.dist12Terms.minLen);
  deviceContribs.dist12Terms.maxLen.setFromVector(hostContribs.dist12Terms.maxLen);
  deviceContribs.dist12Terms.forceConstant.setFromVector(hostContribs.dist12Terms.forceConstant);

  // 1-3 distance terms
  deviceContribs.dist13Terms.idx1.setFromVector(hostContribs.dist13Terms.idx1);
  deviceContribs.dist13Terms.idx2.setFromVector(hostContribs.dist13Terms.idx2);
  deviceContribs.dist13Terms.minLen.setFromVector(hostContribs.dist13Terms.minLen);
  deviceContribs.dist13Terms.maxLen.setFromVector(hostContribs.dist13Terms.maxLen);
  deviceContribs.dist13Terms.forceConstant.setFromVector(hostContribs.dist13Terms.forceConstant);
  deviceContribs.dist13Terms.isImproperConstrained.setFromVector(hostContribs.dist13Terms.isImproperConstrained);

  // 1-3 angle terms
  deviceContribs.angle13Terms.idx1.setFromVector(hostContribs.angle13Terms.idx1);
  deviceContribs.angle13Terms.idx2.setFromVector(hostContribs.angle13Terms.idx2);
  deviceContribs.angle13Terms.idx3.setFromVector(hostContribs.angle13Terms.idx3);
  deviceContribs.angle13Terms.minAngle.setFromVector(hostContribs.angle13Terms.minAngle);
  deviceContribs.angle13Terms.maxAngle.setFromVector(hostContribs.angle13Terms.maxAngle);

  // Long range distance terms
  deviceContribs.longRangeDistTerms.idx1.setFromVector(hostContribs.longRangeDistTerms.idx1);
  deviceContribs.longRangeDistTerms.idx2.setFromVector(hostContribs.longRangeDistTerms.idx2);
  deviceContribs.longRangeDistTerms.minLen.setFromVector(hostContribs.longRangeDistTerms.minLen);
  deviceContribs.longRangeDistTerms.maxLen.setFromVector(hostContribs.longRangeDistTerms.maxLen);
  deviceContribs.longRangeDistTerms.forceConstant.setFromVector(hostContribs.longRangeDistTerms.forceConstant);

  // Indices
  auto&       deviceIndices = molSystemDevice.indices;
  const auto& hostIndices   = molSystemHost.indices;
  deviceIndices.energyBufferStarts.setFromVector(hostIndices.energyBufferStarts);
  deviceIndices.atomIdxToBatchIdx.setFromVector(hostIndices.atomIdxToBatchIdx);
  deviceIndices.energyBufferBlockIdxToBatchIdx.setFromVector(hostIndices.energyBufferBlockIdxToBatchIdx);
  deviceIndices.experimentalTorsionTermStarts.setFromVector(hostIndices.experimentalTorsionTermStarts);
  deviceIndices.improperTorsionTermStarts.setFromVector(hostIndices.improperTorsionTermStarts);
  deviceIndices.dist12TermStarts.setFromVector(hostIndices.dist12TermStarts);
  deviceIndices.dist13TermStarts.setFromVector(hostIndices.dist13TermStarts);
  deviceIndices.angle13TermStarts.setFromVector(hostIndices.angle13TermStarts);
  deviceIndices.longRangeDistTermStarts.setFromVector(hostIndices.longRangeDistTermStarts);
}

//! Set all DeviceVector streams for the batched molecular device buffers.
void setStreams(BatchedMolecularDeviceBuffers& devBuffers, cudaStream_t stream) {
  // First the isolated buffers.
  devBuffers.energyBuffer.setStream(stream);
  devBuffers.grad.setStream(stream);
  devBuffers.energyOuts.setStream(stream);

  // Indices
  devBuffers.indices.atomIdxToBatchIdx.setStream(stream);
  devBuffers.indices.energyBufferStarts.setStream(stream);
  devBuffers.indices.energyBufferBlockIdxToBatchIdx.setStream(stream);
  devBuffers.indices.distTermStarts.setStream(stream);
  devBuffers.indices.chiralTermStarts.setStream(stream);
  devBuffers.indices.fourthTermStarts.setStream(stream);

  // contribs
  devBuffers.contribs.distTerms.idx1.setStream(stream);
  devBuffers.contribs.distTerms.idx2.setStream(stream);
  devBuffers.contribs.distTerms.lb2.setStream(stream);
  devBuffers.contribs.distTerms.ub2.setStream(stream);
  devBuffers.contribs.distTerms.weight.setStream(stream);
  devBuffers.contribs.chiralTerms.idx1.setStream(stream);
  devBuffers.contribs.chiralTerms.idx2.setStream(stream);
  devBuffers.contribs.chiralTerms.idx3.setStream(stream);
  devBuffers.contribs.chiralTerms.idx4.setStream(stream);
  devBuffers.contribs.chiralTerms.volLower.setStream(stream);
  devBuffers.contribs.chiralTerms.volUpper.setStream(stream);
    // Note: weight no longer stored in device structure
  devBuffers.contribs.fourthTerms.idx.setStream(stream);
    // Note: weight no longer stored in device structure
}
//! Set all DeviceVector streams for the batched 3D molecular device buffers.
void setStreams(BatchedMolecular3DDeviceBuffers& devBuffers, cudaStream_t stream) {
  devBuffers.energyBuffer.setStream(stream);
  devBuffers.grad.setStream(stream);
  devBuffers.energyOuts.setStream(stream);

  // Indices
  devBuffers.indices.energyBufferStarts.setStream(stream);
  devBuffers.indices.energyBufferBlockIdxToBatchIdx.setStream(stream);
  devBuffers.indices.atomIdxToBatchIdx.setStream(stream);
  devBuffers.indices.experimentalTorsionTermStarts.setStream(stream);
  devBuffers.indices.improperTorsionTermStarts.setStream(stream);
  devBuffers.indices.dist12TermStarts.setStream(stream);
  devBuffers.indices.dist13TermStarts.setStream(stream);
  devBuffers.indices.angle13TermStarts.setStream(stream);
  devBuffers.indices.longRangeDistTermStarts.setStream(stream);
  // contribs
  devBuffers.contribs.experimentalTorsionTerms.idx1.setStream(stream);
  devBuffers.contribs.experimentalTorsionTerms.idx2.setStream(stream);
  devBuffers.contribs.experimentalTorsionTerms.idx3.setStream(stream);
  devBuffers.contribs.experimentalTorsionTerms.idx4.setStream(stream);
  devBuffers.contribs.experimentalTorsionTerms.forceConstants.setStream(stream);
  devBuffers.contribs.experimentalTorsionTerms.signs.setStream(stream);

  devBuffers.contribs.improperTorsionTerms.idx1.setStream(stream);
  devBuffers.contribs.improperTorsionTerms.idx2.setStream(stream);
  devBuffers.contribs.improperTorsionTerms.idx3.setStream(stream);
  devBuffers.contribs.improperTorsionTerms.idx4.setStream(stream);
  devBuffers.contribs.improperTorsionTerms.at2AtomicNum.setStream(stream);
  devBuffers.contribs.improperTorsionTerms.C0.setStream(stream);
  devBuffers.contribs.improperTorsionTerms.C1.setStream(stream);
  devBuffers.contribs.improperTorsionTerms.C2.setStream(stream);
  devBuffers.contribs.improperTorsionTerms.isCBoundToO.setStream(stream);
  devBuffers.contribs.improperTorsionTerms.forceConstant.setStream(stream);
  devBuffers.contribs.improperTorsionTerms.numImpropers.setStream(stream);

  devBuffers.contribs.angle13Terms.idx1.setStream(stream);
  devBuffers.contribs.angle13Terms.idx2.setStream(stream);
  devBuffers.contribs.angle13Terms.idx3.setStream(stream);
  devBuffers.contribs.angle13Terms.minAngle.setStream(stream);
  devBuffers.contribs.angle13Terms.maxAngle.setStream(stream);

  devBuffers.contribs.dist12Terms.idx1.setStream(stream);
  devBuffers.contribs.dist12Terms.idx2.setStream(stream);
  devBuffers.contribs.dist12Terms.minLen.setStream(stream);
  devBuffers.contribs.dist12Terms.maxLen.setStream(stream);
  devBuffers.contribs.dist12Terms.forceConstant.setStream(stream);
  devBuffers.contribs.dist12Terms.isImproperConstrained.setStream(stream);

  devBuffers.contribs.dist13Terms.idx1.setStream(stream);
  devBuffers.contribs.dist13Terms.idx2.setStream(stream);
  devBuffers.contribs.dist13Terms.minLen.setStream(stream);
  devBuffers.contribs.dist13Terms.maxLen.setStream(stream);
  devBuffers.contribs.dist13Terms.forceConstant.setStream(stream);
  devBuffers.contribs.dist13Terms.isImproperConstrained.setStream(stream);

  devBuffers.contribs.longRangeDistTerms.idx1.setStream(stream);
  devBuffers.contribs.longRangeDistTerms.idx2.setStream(stream);
  devBuffers.contribs.longRangeDistTerms.minLen.setStream(stream);
  devBuffers.contribs.longRangeDistTerms.maxLen.setStream(stream);
  devBuffers.contribs.longRangeDistTerms.forceConstant.setStream(stream);
}

void allocateIntermediateBuffers(const BatchedMolecularSystemHost& molSystemHost,
                                 BatchedMolecularDeviceBuffers&    molSystemDevice) {
  nvMolKit::FFKernelUtils::allocateIntermediateBuffers(molSystemHost,
                                                       molSystemDevice,
                                                       molSystemHost.indices.distTermStarts.size() - 1);
}

void allocateIntermediateBuffers3D(const BatchedMolecularSystem3DHost& molSystemHost,
                                   BatchedMolecular3DDeviceBuffers&    molSystemDevice) {
  nvMolKit::FFKernelUtils::allocateIntermediateBuffers(molSystemHost,
                                                       molSystemDevice,
                                                       molSystemHost.indices.experimentalTorsionTermStarts.size() - 1);
}

void sendContextToDevice(const std::vector<double>&           ctxPositionsHost,
                         nvMolKit::AsyncDeviceVector<double>& ctxPositionsDevice,
                         const std::vector<int>&              ctxAtomStartsHost,
                         nvMolKit::AsyncDeviceVector<int>&    ctxAtomStartsDevice) {
  ctxPositionsDevice.setFromVector(ctxPositionsHost);
  ctxAtomStartsDevice.setFromVector(ctxAtomStartsHost);
}

void setupDeviceBuffers(BatchedMolecularSystemHost&    molSystemHost,
                        BatchedMolecularDeviceBuffers& molSystemDevice,
                        const std::vector<double>&     ctxPositionsHost,
                        const int                      numMols) {
  nvMolKit::FFKernelUtils::allocateIntermediateBuffers(molSystemHost, molSystemDevice, numMols);
  molSystemDevice.grad.resize(ctxPositionsHost.size());
  molSystemDevice.grad.zero();
}

void setupDeviceBuffers3D(BatchedMolecularSystem3DHost&    molSystemHost,
                          BatchedMolecular3DDeviceBuffers& molSystemDevice,
                          const std::vector<double>&       ctxPositionsHost,
                          const int                        numMols) {
  nvMolKit::FFKernelUtils::allocateIntermediateBuffers(molSystemHost, molSystemDevice, numMols);
  molSystemDevice.grad.resize(ctxPositionsHost.size());
  molSystemDevice.grad.zero();
}

<<<<<<< HEAD

=======
>>>>>>> c8e6d882
// TODO: More sophisticated error handling for energy and gradient.
cudaError_t computeEnergy(BatchedMolecularDeviceBuffers&             molSystemDevice,
                          const nvMolKit::AsyncDeviceVector<int>&    ctxAtomStartsDevice,
                          const nvMolKit::AsyncDeviceVector<double>& ctxPositionsDevice,
                          const double                               chiralWeight,
                          const double                               fourthDimWeight,
                          const uint8_t*                             activeThisStage,
                          const double*                              positions,
                          cudaStream_t                               stream,
                          double                                     chiralWeight,
                          double                                     fourthDimWeight) {
  // Prechecks - tempstorage allocated, energybuffer allocated
  assert(molSystemDevice.energyBuffer.size() > 0);
  assert(molSystemDevice.energyOuts.data() != nullptr);

  // Use provided positions or fall back to context positions
  const double* posData = positions ? positions : ctxPositionsDevice.data();

  // Dispatch each term if there is a contrib for it.
  const auto& contribs = molSystemDevice.contribs;

  cudaError_t err = cudaSuccess;
  if (contribs.distTerms.idx1.size() > 0) {
    err = launchDistViolationEnergyKernel(contribs.distTerms.idx1.size(),
                                          contribs.distTerms.idx1.data(),
                                          contribs.distTerms.idx2.data(),
                                          contribs.distTerms.lb2.data(),
                                          contribs.distTerms.ub2.data(),
                                          contribs.distTerms.weight.data(),
                                          posData,
                                          molSystemDevice.energyBuffer.data(),
                                          molSystemDevice.indices.energyBufferStarts.data(),
                                          molSystemDevice.indices.atomIdxToBatchIdx.data(),
                                          molSystemDevice.indices.distTermStarts.data(),
                                          ctxAtomStartsDevice.data(),
                                          molSystemDevice.dimension,
                                          activeThisStage,
                                          stream);
  }
  if (err == cudaSuccess && contribs.chiralTerms.idx1.size() > 0) {
    err = launchChiralViolationEnergyKernel(contribs.chiralTerms.idx1.size(),
                                            contribs.chiralTerms.idx1.data(),
                                            contribs.chiralTerms.idx2.data(),
                                            contribs.chiralTerms.idx3.data(),
                                            contribs.chiralTerms.idx4.data(),
                                            contribs.chiralTerms.volLower.data(),
                                            contribs.chiralTerms.volUpper.data(),
<<<<<<< HEAD
                                                chiralWeight,
=======
                                            chiralWeight,
>>>>>>> c8e6d882
                                            posData,
                                            molSystemDevice.energyBuffer.data(),
                                            molSystemDevice.indices.energyBufferStarts.data(),
                                            molSystemDevice.indices.atomIdxToBatchIdx.data(),
                                            molSystemDevice.indices.chiralTermStarts.data(),
                                            ctxAtomStartsDevice.data(),
                                            molSystemDevice.dimension,
                                            activeThisStage,
                                            stream);
  }
  if (err == cudaSuccess && contribs.fourthTerms.idx.size() > 0) {
    err = launchFourthDimEnergyKernel(contribs.fourthTerms.idx.size(),
                                      contribs.fourthTerms.idx.data(),
<<<<<<< HEAD
                                          fourthDimWeight,
=======
                                      fourthDimWeight,
>>>>>>> c8e6d882
                                      posData,
                                      molSystemDevice.energyBuffer.data(),
                                      molSystemDevice.indices.energyBufferStarts.data(),
                                      molSystemDevice.indices.atomIdxToBatchIdx.data(),
                                      molSystemDevice.indices.fourthTermStarts.data(),
                                      ctxAtomStartsDevice.data(),
                                      molSystemDevice.dimension,
                                      activeThisStage,
                                      stream);
  }
  if (err == cudaSuccess) {
    // Now reduce the energy buffer
    return launchReduceEnergiesKernel(molSystemDevice.indices.energyBufferBlockIdxToBatchIdx.size(),
                                      molSystemDevice.energyBuffer.data(),
                                      molSystemDevice.indices.energyBufferBlockIdxToBatchIdx.data(),
                                      molSystemDevice.energyOuts.data(),
                                      activeThisStage,
                                      stream);
  }
  return err;
}

cudaError_t computeGradients(BatchedMolecularDeviceBuffers&             molSystemDevice,
                             const nvMolKit::AsyncDeviceVector<int>&    ctxAtomStartsDevice,
                             const nvMolKit::AsyncDeviceVector<double>& ctxPositionsDevice,
                             const double                               chiralWeight,
                             const double                               fourthDimWeight,
                             const uint8_t*                             activeThisStage,
                             cudaStream_t                               stream,
                             double                                     chiralWeight,
                             double                                     fourthDimWeight) {
  // Dispatch each term if there is a contrib for it.
  const auto& contribs = molSystemDevice.contribs;

  cudaError_t err = cudaSuccess;
  if (contribs.distTerms.idx1.size() > 0) {
    err = launchDistViolationGradientKernel(contribs.distTerms.idx1.size(),
                                            contribs.distTerms.idx1.data(),
                                            contribs.distTerms.idx2.data(),
                                            contribs.distTerms.lb2.data(),
                                            contribs.distTerms.ub2.data(),
                                            contribs.distTerms.weight.data(),
                                            ctxPositionsDevice.data(),
                                            molSystemDevice.grad.data(),
                                            molSystemDevice.indices.atomIdxToBatchIdx.data(),
                                            ctxAtomStartsDevice.data(),
                                            molSystemDevice.dimension,
                                            activeThisStage,
                                            stream);
  }
  if (err == cudaSuccess && contribs.chiralTerms.idx1.size() > 0) {
    err = launchChiralViolationGradientKernel(contribs.chiralTerms.idx1.size(),
                                              contribs.chiralTerms.idx1.data(),
                                              contribs.chiralTerms.idx2.data(),
                                              contribs.chiralTerms.idx3.data(),
                                              contribs.chiralTerms.idx4.data(),
                                              contribs.chiralTerms.volLower.data(),
                                              contribs.chiralTerms.volUpper.data(),
                                              chiralWeight,
                                              ctxPositionsDevice.data(),
                                              molSystemDevice.grad.data(),
                                              molSystemDevice.indices.atomIdxToBatchIdx.data(),
                                              ctxAtomStartsDevice.data(),
                                              molSystemDevice.dimension,
                                              activeThisStage,
                                              stream);
  }
  if (err == cudaSuccess && contribs.fourthTerms.idx.size() > 0) {
    err = launchFourthDimGradientKernel(contribs.fourthTerms.idx.size(),
                                        contribs.fourthTerms.idx.data(),
                                        fourthDimWeight,
                                        ctxPositionsDevice.data(),
                                        molSystemDevice.grad.data(),
                                        molSystemDevice.indices.atomIdxToBatchIdx.data(),
                                        ctxAtomStartsDevice.data(),
                                        molSystemDevice.dimension,
                                        activeThisStage,
                                        stream);
  }
  return err;
}

cudaError_t computeEnergyETK(BatchedMolecular3DDeviceBuffers&           molSystemDevice,
                             const nvMolKit::AsyncDeviceVector<int>&    ctxAtomStartsDevice,
                             const nvMolKit::AsyncDeviceVector<double>& ctxPositionsDevice,
                             const uint8_t*                             activeThisStage,
                             const double*                              positions,
                             const ETKTerm                              term,
                             cudaStream_t                               stream) {
  // Prechecks - tempstorage allocated, energybuffer allocated
  assert(molSystemDevice.energyBuffer.size() > 0);
  assert(molSystemDevice.energyOuts.data() != nullptr);

  // Use provided positions or fall back to context positions
  const double* posData = positions ? positions : ctxPositionsDevice.data();

  // Dispatch each term if there is a contrib for it.
  const auto& contribs = molSystemDevice.contribs;

  cudaError_t err = cudaSuccess;

  // Experimental torsion terms
  if ((term == ETKTerm::ALL || term == ETKTerm::PLAIN || term == ETKTerm::EXPERIMANTAL_TORSION) &&
      contribs.experimentalTorsionTerms.idx1.size() > 0) {
    err = launchTorsionAngleEnergyKernel(contribs.experimentalTorsionTerms.idx1.size(),
                                         contribs.experimentalTorsionTerms.idx1.data(),
                                         contribs.experimentalTorsionTerms.idx2.data(),
                                         contribs.experimentalTorsionTerms.idx3.data(),
                                         contribs.experimentalTorsionTerms.idx4.data(),
                                         contribs.experimentalTorsionTerms.forceConstants.data(),
                                         contribs.experimentalTorsionTerms.signs.data(),
                                         posData,
                                         molSystemDevice.energyBuffer.data(),
                                         molSystemDevice.indices.energyBufferStarts.data(),
                                         molSystemDevice.indices.atomIdxToBatchIdx.data(),
                                         molSystemDevice.indices.experimentalTorsionTermStarts.data(),
                                         ctxAtomStartsDevice.data(),
                                         activeThisStage,
                                         stream);
  }

  // Improper torsion terms
  if (err == cudaSuccess && (term == ETKTerm::ALL || term == ETKTerm::IMPPROPER_TORSION) &&
      contribs.improperTorsionTerms.idx1.size() > 0) {
    err = launchInversionEnergyKernel(contribs.improperTorsionTerms.idx1.size(),
                                      contribs.improperTorsionTerms.idx1.data(),
                                      contribs.improperTorsionTerms.idx2.data(),
                                      contribs.improperTorsionTerms.idx3.data(),
                                      contribs.improperTorsionTerms.idx4.data(),
                                      contribs.improperTorsionTerms.at2AtomicNum.data(),
                                      contribs.improperTorsionTerms.isCBoundToO.data(),
                                      contribs.improperTorsionTerms.C0.data(),
                                      contribs.improperTorsionTerms.C1.data(),
                                      contribs.improperTorsionTerms.C2.data(),
                                      contribs.improperTorsionTerms.forceConstant.data(),
                                      posData,
                                      molSystemDevice.energyBuffer.data(),
                                      molSystemDevice.indices.energyBufferStarts.data(),
                                      molSystemDevice.indices.atomIdxToBatchIdx.data(),
                                      molSystemDevice.indices.improperTorsionTermStarts.data(),
                                      ctxAtomStartsDevice.data(),
                                      activeThisStage,
                                      stream);
  }

  // 1-2 distance terms
  if (err == cudaSuccess && (term == ETKTerm::ALL || term == ETKTerm::PLAIN || term == ETKTerm::DISTANCE_12) &&
      contribs.dist12Terms.idx1.size() > 0) {
    err = launchDistanceConstraintEnergyKernel(contribs.dist12Terms.idx1.size(),
                                               contribs.dist12Terms.idx1.data(),
                                               contribs.dist12Terms.idx2.data(),
                                               contribs.dist12Terms.minLen.data(),
                                               contribs.dist12Terms.maxLen.data(),
                                               contribs.dist12Terms.forceConstant.data(),
                                               posData,
                                               molSystemDevice.energyBuffer.data(),
                                               molSystemDevice.indices.energyBufferStarts.data(),
                                               molSystemDevice.indices.atomIdxToBatchIdx.data(),
                                               molSystemDevice.indices.dist12TermStarts.data(),
                                               ctxAtomStartsDevice.data(),
                                               activeThisStage,
                                               stream);
  }

  // 1-3 distance terms
  if (err == cudaSuccess && (term == ETKTerm::ALL || term == ETKTerm::PLAIN || term == ETKTerm::DISTANCE_13) &&
      contribs.dist13Terms.idx1.size() > 0) {
    err = launchDistanceConstraintEnergyKernel(contribs.dist13Terms.idx1.size(),
                                               contribs.dist13Terms.idx1.data(),
                                               contribs.dist13Terms.idx2.data(),
                                               contribs.dist13Terms.minLen.data(),
                                               contribs.dist13Terms.maxLen.data(),
                                               contribs.dist13Terms.forceConstant.data(),
                                               posData,
                                               molSystemDevice.energyBuffer.data(),
                                               molSystemDevice.indices.energyBufferStarts.data(),
                                               molSystemDevice.indices.atomIdxToBatchIdx.data(),
                                               molSystemDevice.indices.dist13TermStarts.data(),
                                               ctxAtomStartsDevice.data(),
                                               activeThisStage,
                                               stream);
  }

  // 1-3 angle terms
  if (err == cudaSuccess && (term == ETKTerm::ALL || term == ETKTerm::PLAIN || term == ETKTerm::ANGLE_13) &&
      contribs.angle13Terms.idx1.size() > 0) {
    err = launchAngleConstraintEnergyKernel(contribs.angle13Terms.idx1.size(),
                                            contribs.angle13Terms.idx1.data(),
                                            contribs.angle13Terms.idx2.data(),
                                            contribs.angle13Terms.idx3.data(),
                                            contribs.angle13Terms.minAngle.data(),
                                            contribs.angle13Terms.maxAngle.data(),
                                            posData,
                                            molSystemDevice.energyBuffer.data(),
                                            molSystemDevice.indices.energyBufferStarts.data(),
                                            molSystemDevice.indices.atomIdxToBatchIdx.data(),
                                            molSystemDevice.indices.angle13TermStarts.data(),
                                            ctxAtomStartsDevice.data(),
                                            activeThisStage,
                                            defaultAngleForceConstant,
                                            stream);
  }

  // Long range distance terms
  if (err == cudaSuccess && (term == ETKTerm::ALL || term == ETKTerm::PLAIN || term == ETKTerm::LONGDISTANCE) &&
      contribs.longRangeDistTerms.idx1.size() > 0) {
    err = launchDistanceConstraintEnergyKernel(contribs.longRangeDistTerms.idx1.size(),
                                               contribs.longRangeDistTerms.idx1.data(),
                                               contribs.longRangeDistTerms.idx2.data(),
                                               contribs.longRangeDistTerms.minLen.data(),
                                               contribs.longRangeDistTerms.maxLen.data(),
                                               contribs.longRangeDistTerms.forceConstant.data(),
                                               posData,
                                               molSystemDevice.energyBuffer.data(),
                                               molSystemDevice.indices.energyBufferStarts.data(),
                                               molSystemDevice.indices.atomIdxToBatchIdx.data(),
                                               molSystemDevice.indices.longRangeDistTermStarts.data(),
                                               ctxAtomStartsDevice.data(),
                                               activeThisStage,
                                               stream);
  }

  if (err == cudaSuccess) {
    // Now reduce the energy buffer
    return launchReduceEnergiesKernel(molSystemDevice.indices.energyBufferBlockIdxToBatchIdx.size(),
                                      molSystemDevice.energyBuffer.data(),
                                      molSystemDevice.indices.energyBufferBlockIdxToBatchIdx.data(),
                                      molSystemDevice.energyOuts.data(),
                                      activeThisStage,
                                      stream);
  }
  return err;
}

cudaError_t computeGradientsETK(BatchedMolecular3DDeviceBuffers&           molSystemDevice,
                                const nvMolKit::AsyncDeviceVector<int>&    ctxAtomStartsDevice,
                                const nvMolKit::AsyncDeviceVector<double>& ctxPositionsDevice,
                                const uint8_t*                             activeThisStage,
                                const ETKTerm                              term,
                                cudaStream_t                               stream) {
  // Dispatch each term if there is a contrib for it.
  const auto& contribs = molSystemDevice.contribs;

  cudaError_t err = cudaSuccess;

  // Experimental torsion terms
  if ((term == ETKTerm::ALL || term == ETKTerm::PLAIN || term == ETKTerm::EXPERIMANTAL_TORSION) &&
      contribs.experimentalTorsionTerms.idx1.size() > 0) {
    err = launchTorsionAngleGradientKernel(contribs.experimentalTorsionTerms.idx1.size(),
                                           contribs.experimentalTorsionTerms.idx1.data(),
                                           contribs.experimentalTorsionTerms.idx2.data(),
                                           contribs.experimentalTorsionTerms.idx3.data(),
                                           contribs.experimentalTorsionTerms.idx4.data(),
                                           contribs.experimentalTorsionTerms.forceConstants.data(),
                                           contribs.experimentalTorsionTerms.signs.data(),
                                           ctxPositionsDevice.data(),
                                           molSystemDevice.grad.data(),
                                           molSystemDevice.indices.atomIdxToBatchIdx.data(),
                                           ctxAtomStartsDevice.data(),
                                           activeThisStage,
                                           stream);
  }

  // Improper torsion terms
  if (err == cudaSuccess && (term == ETKTerm::ALL || term == ETKTerm::IMPPROPER_TORSION) &&
      contribs.improperTorsionTerms.idx1.size() > 0) {
    err = launchInversionGradientKernel(contribs.improperTorsionTerms.idx1.size(),
                                        contribs.improperTorsionTerms.idx1.data(),
                                        contribs.improperTorsionTerms.idx2.data(),
                                        contribs.improperTorsionTerms.idx3.data(),
                                        contribs.improperTorsionTerms.idx4.data(),
                                        contribs.improperTorsionTerms.at2AtomicNum.data(),
                                        contribs.improperTorsionTerms.isCBoundToO.data(),
                                        contribs.improperTorsionTerms.C0.data(),
                                        contribs.improperTorsionTerms.C1.data(),
                                        contribs.improperTorsionTerms.C2.data(),
                                        contribs.improperTorsionTerms.forceConstant.data(),
                                        ctxPositionsDevice.data(),
                                        molSystemDevice.grad.data(),
                                        molSystemDevice.indices.atomIdxToBatchIdx.data(),
                                        ctxAtomStartsDevice.data(),
                                        activeThisStage,
                                        stream);
  }

  // 1-2 distance terms
  if (err == cudaSuccess && (term == ETKTerm::ALL || term == ETKTerm::PLAIN || term == ETKTerm::DISTANCE_12) &&
      contribs.dist12Terms.idx1.size() > 0) {
    err = launchDistanceConstraintGradientKernel(contribs.dist12Terms.idx1.size(),
                                                 contribs.dist12Terms.idx1.data(),
                                                 contribs.dist12Terms.idx2.data(),
                                                 contribs.dist12Terms.minLen.data(),
                                                 contribs.dist12Terms.maxLen.data(),
                                                 contribs.dist12Terms.forceConstant.data(),
                                                 ctxPositionsDevice.data(),
                                                 molSystemDevice.grad.data(),
                                                 molSystemDevice.indices.atomIdxToBatchIdx.data(),
                                                 ctxAtomStartsDevice.data(),
                                                 activeThisStage,
                                                 stream);
  }

  // 1-3 distance terms
  if (err == cudaSuccess && (term == ETKTerm::ALL || term == ETKTerm::PLAIN || term == ETKTerm::DISTANCE_13) &&
      contribs.dist13Terms.idx1.size() > 0) {
    err = launchDistanceConstraintGradientKernel(contribs.dist13Terms.idx1.size(),
                                                 contribs.dist13Terms.idx1.data(),
                                                 contribs.dist13Terms.idx2.data(),
                                                 contribs.dist13Terms.minLen.data(),
                                                 contribs.dist13Terms.maxLen.data(),
                                                 contribs.dist13Terms.forceConstant.data(),
                                                 ctxPositionsDevice.data(),
                                                 molSystemDevice.grad.data(),
                                                 molSystemDevice.indices.atomIdxToBatchIdx.data(),
                                                 ctxAtomStartsDevice.data(),
                                                 activeThisStage,
                                                 stream);
  }

  // 1-3 angle terms
  if (err == cudaSuccess && (term == ETKTerm::ALL || term == ETKTerm::PLAIN || term == ETKTerm::ANGLE_13) &&
      contribs.angle13Terms.idx1.size() > 0) {
    err = launchAngleConstraintGradientKernel(contribs.angle13Terms.idx1.size(),
                                              contribs.angle13Terms.idx1.data(),
                                              contribs.angle13Terms.idx2.data(),
                                              contribs.angle13Terms.idx3.data(),
                                              contribs.angle13Terms.minAngle.data(),
                                              contribs.angle13Terms.maxAngle.data(),
                                              ctxPositionsDevice.data(),
                                              molSystemDevice.grad.data(),
                                              molSystemDevice.indices.atomIdxToBatchIdx.data(),
                                              ctxAtomStartsDevice.data(),
                                              activeThisStage,
                                              defaultAngleForceConstant,
                                              stream);
  }

  // Long range distance terms
  if (err == cudaSuccess && (term == ETKTerm::ALL || term == ETKTerm::PLAIN || term == ETKTerm::LONGDISTANCE) &&
      contribs.longRangeDistTerms.idx1.size() > 0) {
    err = launchDistanceConstraintGradientKernel(contribs.longRangeDistTerms.idx1.size(),
                                                 contribs.longRangeDistTerms.idx1.data(),
                                                 contribs.longRangeDistTerms.idx2.data(),
                                                 contribs.longRangeDistTerms.minLen.data(),
                                                 contribs.longRangeDistTerms.maxLen.data(),
                                                 contribs.longRangeDistTerms.forceConstant.data(),
                                                 ctxPositionsDevice.data(),
                                                 molSystemDevice.grad.data(),
                                                 molSystemDevice.indices.atomIdxToBatchIdx.data(),
                                                 ctxAtomStartsDevice.data(),
                                                 activeThisStage,
                                                 stream);
  }

  return err;
}

cudaError_t computePlanarEnergy(BatchedMolecular3DDeviceBuffers&           molSystemDevice,
                                const nvMolKit::AsyncDeviceVector<int>&    ctxAtomStartsDevice,
                                const nvMolKit::AsyncDeviceVector<double>& ctxPositionsDevice,
                                const uint8_t*                             activeThisStage,
                                const double*                              positions,
                                const cudaStream_t                         stream) {
  // Prechecks - tempstorage allocated, energybuffer allocated
  assert(molSystemDevice.energyBuffer.size() > 0);
  assert(molSystemDevice.energyOuts.data() != nullptr);
  molSystemDevice.energyOuts.zero();
  molSystemDevice.energyBuffer.zero();

  // Use provided positions or fall back to context positions
  const double* posData = positions ? positions : ctxPositionsDevice.data();

  // Dispatch each term if there is a contrib for it.
  const auto& contribs = molSystemDevice.contribs;

  cudaError_t err = cudaSuccess;

  if (contribs.angle13Terms.idx1.size() > 0) {
    err = launchAngleConstraintEnergyKernel(contribs.angle13Terms.idx1.size(),
                                            contribs.angle13Terms.idx1.data(),
                                            contribs.angle13Terms.idx2.data(),
                                            contribs.angle13Terms.idx3.data(),
                                            contribs.angle13Terms.minAngle.data(),
                                            contribs.angle13Terms.maxAngle.data(),
                                            posData,
                                            molSystemDevice.energyBuffer.data(),
                                            molSystemDevice.indices.energyBufferStarts.data(),
                                            molSystemDevice.indices.atomIdxToBatchIdx.data(),
                                            molSystemDevice.indices.angle13TermStarts.data(),
                                            ctxAtomStartsDevice.data(),
                                            activeThisStage,
                                            /*forceConstant=*/10.0,
                                            stream);
  }

  // Improper torsion terms
  if (err == cudaSuccess && contribs.improperTorsionTerms.idx1.size() > 0) {
    err = launchInversionEnergyKernel(contribs.improperTorsionTerms.idx1.size(),
                                      contribs.improperTorsionTerms.idx1.data(),
                                      contribs.improperTorsionTerms.idx2.data(),
                                      contribs.improperTorsionTerms.idx3.data(),
                                      contribs.improperTorsionTerms.idx4.data(),
                                      contribs.improperTorsionTerms.at2AtomicNum.data(),
                                      contribs.improperTorsionTerms.isCBoundToO.data(),
                                      contribs.improperTorsionTerms.C0.data(),
                                      contribs.improperTorsionTerms.C1.data(),
                                      contribs.improperTorsionTerms.C2.data(),
                                      contribs.improperTorsionTerms.forceConstant.data(),
                                      posData,
                                      molSystemDevice.energyBuffer.data(),
                                      molSystemDevice.indices.energyBufferStarts.data(),
                                      molSystemDevice.indices.atomIdxToBatchIdx.data(),
                                      molSystemDevice.indices.improperTorsionTermStarts.data(),
                                      ctxAtomStartsDevice.data(),
                                      activeThisStage,
                                      stream);
  }

  if (err == cudaSuccess) {
    // Now reduce the energy buffer
    return launchReduceEnergiesKernel(molSystemDevice.indices.energyBufferBlockIdxToBatchIdx.size(),
                                      molSystemDevice.energyBuffer.data(),
                                      molSystemDevice.indices.energyBufferBlockIdxToBatchIdx.data(),
                                      molSystemDevice.energyOuts.data(),
                                      activeThisStage,
                                      stream);
  }
  return err;
}

}  // namespace DistGeom
}  // namespace nvMolKit<|MERGE_RESOLUTION|>--- conflicted
+++ resolved
@@ -474,15 +474,7 @@
   addMoleculeToContextWithPositions(positions, dimension, ctxAtomStarts, ctxPositions);
 
   // Then update the molecular system
-<<<<<<< HEAD
-  addMoleculeToMolecularSystem(contribs,
-                               positions.size() / dimension,
-                               dimension,
-                               ctxAtomStarts,
-                               molSystem);
-=======
   addMoleculeToMolecularSystem(contribs, positions.size() / dimension, dimension, ctxAtomStarts, molSystem);
->>>>>>> c8e6d882
 }
 
 void addMoleculeToBatch3D(const Energy3DForceContribsHost& contribs,
@@ -743,10 +735,6 @@
   molSystemDevice.grad.zero();
 }
 
-<<<<<<< HEAD
-
-=======
->>>>>>> c8e6d882
 // TODO: More sophisticated error handling for energy and gradient.
 cudaError_t computeEnergy(BatchedMolecularDeviceBuffers&             molSystemDevice,
                           const nvMolKit::AsyncDeviceVector<int>&    ctxAtomStartsDevice,
@@ -794,11 +782,7 @@
                                             contribs.chiralTerms.idx4.data(),
                                             contribs.chiralTerms.volLower.data(),
                                             contribs.chiralTerms.volUpper.data(),
-<<<<<<< HEAD
-                                                chiralWeight,
-=======
                                             chiralWeight,
->>>>>>> c8e6d882
                                             posData,
                                             molSystemDevice.energyBuffer.data(),
                                             molSystemDevice.indices.energyBufferStarts.data(),
@@ -812,11 +796,7 @@
   if (err == cudaSuccess && contribs.fourthTerms.idx.size() > 0) {
     err = launchFourthDimEnergyKernel(contribs.fourthTerms.idx.size(),
                                       contribs.fourthTerms.idx.data(),
-<<<<<<< HEAD
-                                          fourthDimWeight,
-=======
                                       fourthDimWeight,
->>>>>>> c8e6d882
                                       posData,
                                       molSystemDevice.energyBuffer.data(),
                                       molSystemDevice.indices.energyBufferStarts.data(),
