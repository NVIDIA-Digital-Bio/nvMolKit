// SPDX-FileCopyrightText: Copyright (c) 2025 NVIDIA CORPORATION & AFFILIATES. All rights reserved.
// SPDX-License-Identifier: Apache-2.0
//
// Licensed under the Apache License, Version 2.0 (the "License");
// you may not use this file except in compliance with the License.
// You may obtain a copy of the License at
//
// http://www.apache.org/licenses/LICENSE-2.0
//
// Unless required by applicable law or agreed to in writing, software
// distributed under the License is distributed on an "AS IS" BASIS,
// WITHOUT WARRANTIES OR CONDITIONS OF ANY KIND, either express or implied.
// See the License for the specific language governing permissions and
// limitations under the License.

#ifndef NVMOLKIT_BFGS_MINIMIZE_H
#define NVMOLKIT_BFGS_MINIMIZE_H

#include <device_vector.h>

#include <functional>
#include <vector>

#include "bfgs_types.h"
#include "host_vector.h"

namespace nvMolKit {

// Forward declarations for forcefield types
namespace MMFF {
struct EnergyForceContribsDevicePtr;
struct BatchedIndicesDevicePtr;
}  // namespace MMFF

<<<<<<< HEAD
namespace DistGeom {
struct Energy3DForceContribsDevicePtr;
struct BatchedIndices3DDevicePtr;
struct EnergyForceContribsDevicePtr;  // 4D version
struct BatchedIndicesDevicePtr;       // 4D version
}  // namespace DistGeom

enum class ForceFieldType {
  MMFF = 0,
  ETK  = 1,
  DG   = 2
};

=======
>>>>>>> 74036b33
//! Compute energies, optionally on an external set of positions. If nullptr, expect to find in internal coordinates.
using EnergyFunctor = std::function<void(const double*)>;
//! Compute gradients on internal positions writing to internal buffer.
using GradFunctor   = std::function<void()>;

<<<<<<< HEAD
enum class DebugLevel {
  NONE     = 0,
  STEPWISE = 1,
};

enum class BfgsBackend {
  BATCHED      = 0,  //!< Original batched implementation
  PER_MOLECULE = 1   //!< Per-molecule kernel implementation
};

=======
>>>>>>> 74036b33
//! BFGS Batch Minimizer
//!
//! This class implements a BFGS minimizer for batch systems, should be a 1:1 port of the RDKit BFGS minimizer.
//! \param dataDim Dimensionality of positions, default is 3 for 3D systems.
//! \param debugLevel Debug level, default is NONE. STEPWISE will collect stepwise data for debugging.
//! \param scaleGrads Whether to dynamically scale down gradients to match RDKit forcefield calculations, default is
//! true.
//!                   Note that when true, simple systems may not converge as well, but it is necessary for
//!                   compatibility with RDKit forcefield calculations.
//! TODO: Constructor should be parameter struct based, now that we have more parameters.
struct BfgsBatchMinimizer {
  explicit BfgsBatchMinimizer(int          dataDim    = 3,
                              DebugLevel   debugLevel = DebugLevel::NONE,
                              bool         scaleGrads = true,
                              cudaStream_t stream     = nullptr,
                              BfgsBackend  backend    = BfgsBackend::BATCHED);
  ~BfgsBatchMinimizer();

  //! Run up to numIters iterations of BFGS minimization
  //! Returns 0 if all systems converged, 1 if some systems did not converge.
  bool minimize(int                           numIters,
                double                        gradTol,
                const std::vector<int>&       atomStartsHost,
                const AsyncDeviceVector<int>& atomStarts,
                AsyncDeviceVector<double>&    positions,
                AsyncDeviceVector<double>&    grad,
                AsyncDeviceVector<double>&    energyOuts,
                AsyncDeviceVector<double>&    energyBuffer,
                EnergyFunctor                 eFunc,
                GradFunctor                   gFunc,
                const uint8_t*                activeThisStage = nullptr);

  //! Run BFGS minimization with MMFF-specific interface.
  //! Returns 0 if all systems converged, 1 if some systems did not converge.
  bool minimizeWithMMFF(int                                       numIters,
                        double                                    gradTol,
                        const std::vector<int>&                   atomStartsHost,
                        const AsyncDeviceVector<int>&             atomStarts,
                        AsyncDeviceVector<double>&                positions,
                        AsyncDeviceVector<double>&                grad,
                        AsyncDeviceVector<double>&                energyOuts,
                        AsyncDeviceVector<double>&                energyBuffer,
                        const MMFF::EnergyForceContribsDevicePtr& terms,
                        const MMFF::BatchedIndicesDevicePtr&      systemIndices,
                        const uint8_t*                            activeThisStage = nullptr);

<<<<<<< HEAD
  //! Run BFGS minimization with ETK (3D) interface
  //! Returns 0 if all systems converged, 1 if some systems did not converge.
  bool minimizeWithETK(int                                             numIters,
                       double                                          gradTol,
                       const std::vector<int>&                         atomStartsHost,
                       const AsyncDeviceVector<int>&                   atomStarts,
                       AsyncDeviceVector<double>&                      positions,
                       AsyncDeviceVector<double>&                      grad,
                       AsyncDeviceVector<double>&                      energyOuts,
                       AsyncDeviceVector<double>&                      energyBuffer,
                       const DistGeom::Energy3DForceContribsDevicePtr& terms,
                       const DistGeom::BatchedIndices3DDevicePtr&      systemIndices,
                       const uint8_t*                                  activeThisStage = nullptr);

  //! Run BFGS minimization with DG (4D) interface
  //! Returns 0 if all systems converged, 1 if some systems did not converge.
  bool minimizeWithDG(int                                           numIters,
                      double                                        gradTol,
                      const std::vector<int>&                       atomStartsHost,
                      const AsyncDeviceVector<int>&                 atomStarts,
                      AsyncDeviceVector<double>&                    positions,
                      AsyncDeviceVector<double>&                    grad,
                      AsyncDeviceVector<double>&                    energyOuts,
                      AsyncDeviceVector<double>&                    energyBuffer,
                      const DistGeom::EnergyForceContribsDevicePtr& terms,
                      const DistGeom::BatchedIndicesDevicePtr&      systemIndices,
                      double                                        chiralWeight,
                      double                                        fourthDimWeight,
                      const uint8_t*                                activeThisStage = nullptr);

=======
>>>>>>> 74036b33
  // Set up the minimizer for a new system.
  void initialize(const std::vector<int>& atomStartsHost,
                  const int*              atomStarts,
                  double*                 positions,
                  double*                 grad,
                  double*                 energyOuts,
                  const uint8_t*          activeThisStage = nullptr);

  BfgsBackend backend() const { return backend_; }

  //! Set Initial Hessian
  void setHessianToIdentity();
  //! Determine max steps for each system.
  void setMaxStep();
  //! Set up the line search.
  void doLineSearchSetup(const double* srcEnergies);
  //! In-loop line search pre-energy position update.
  void doLineSearchPerturb();
  //! In-loop line search post-energy lambda calculation
  void doLineSearchPostEnergy(int iter);
  //! Line search cleanup step.
  void doLineSearchPostLoop();
  //! Count the number of finished line search systems.
  int  lineSearchCountFinished() const;
  void setDirection();
  //! Scale down gradients to match RDKit calcGradient in forcefield code.
  void scaleGrad(bool preLoop);
  void updateDGrad();
  int  compactAndCountConverged() const;
  void updateHessian();
  void collectDebugData();

  AsyncDeviceVector<int> allSystemIndices_;
  AsyncDeviceVector<int> activeSystemIndices_;  // Indices of systems that are active in the current iteration.
  mutable int            numUnfinishedSystems_ = 0;

  AsyncDeviceVector<double>  scratchPositions_;
  AsyncDeviceVector<int16_t> statuses_;

  // Intermediate buffers used for linear search
  AsyncDeviceVector<double>  lineSearchDir_;  // xi
  AsyncDeviceVector<int16_t> lineSearchStatus_;
  AsyncDeviceVector<double>  lineSearchLambdaMins_;
  AsyncDeviceVector<double>  lineSearchLambdas_;
  AsyncDeviceVector<double>  lineSearchLambdas2_;
  AsyncDeviceVector<double>  lineSearchSlope_;
  AsyncDeviceVector<double>  lineSearchMaxSteps_;

  AsyncDeviceVector<double> lineSearchStoredEnergy_;
  AsyncDeviceVector<double> lineSearchEnergyScratch_;
  AsyncDeviceVector<double> lineSearchEnergyOut_;

  // Temporary buffers for counting finished systems. Mutable to all
  // for const counting methods.
  mutable AsyncDeviceVector<uint8_t> countTempStorage_;
  mutable AsyncDevicePtr<int>        countFinished_;
  mutable PinnedHostVector<int>      loopStatusHost_;

  AsyncDeviceVector<double> finalEnergies_;

  // Hessian approximation and scratch buffers.
  AsyncDeviceVector<int> hessianStarts_;

  AsyncDeviceVector<double> scratchGrad_;
  AsyncDeviceVector<double> gradScales_;
  AsyncDeviceVector<double> inverseHessian_;
  AsyncDeviceVector<double> hessDGrad_;

  int  dataDim_        = 3;      // Dimensionality of positions.
  bool scaleGrads_     = true;   // Whether to scale gradients to match RDKit forcefield.
  bool hasLargeSystem_ = false;  // Whether any system exceeds shared-memory kernel limit

  // Tracking variables to determine if system needs initializing.
  int numAtomsTotal_ = 0;
  int numSystems_    = 0;

  double gradTol_ = 0.0;

  // The following are non-owning pointers to device, owned by
  // (e.g.) an MMFF system description.
  const int* atomStartsDevice = nullptr;
  double*    positionsDevice  = nullptr;
  double*    gradDevice       = nullptr;
  double*    energyOutsDevice = nullptr;

  DebugLevel                        debugLevel_ = DebugLevel::NONE;
  BfgsBackend                       backend_    = BfgsBackend::BATCHED;
  std::vector<std::vector<int16_t>> stepwiseStatuses;
  std::vector<std::vector<double>>  stepwiseEnergies;

  // Per-molecule kernel binning data (used when backend_ == PER_MOLECULE)
  std::vector<std::vector<int>>       perMolBinLists_;        // Molecule IDs for each bin
  std::vector<AsyncDeviceVector<int>> perMolBinListsDevice_;  // Device copies of bin lists

  // Device-side array of scratch buffer pointers (used by per-molecule kernel)
  AsyncDeviceVector<double*> scratchBuffersDevice_;

  // Pinned host buffers for async transfers (allocated lazily in initialize())
  PinnedHostVector<uint8_t> activeHost_;
  PinnedHostVector<int16_t> convergenceHost_;  // Changed to int16_t to match statuses_
  PinnedHostVector<double*> scratchBufferPointersHost_;

  cudaStream_t stream_ = nullptr;
};

void copyAndInvert(const AsyncDeviceVector<double>& src, AsyncDeviceVector<double>& dst);

}  // namespace nvMolKit

#endif  // NVMOLKIT_BFGS_MINIMIZE_H<|MERGE_RESOLUTION|>--- conflicted
+++ resolved
@@ -32,7 +32,6 @@
 struct BatchedIndicesDevicePtr;
 }  // namespace MMFF
 
-<<<<<<< HEAD
 namespace DistGeom {
 struct Energy3DForceContribsDevicePtr;
 struct BatchedIndices3DDevicePtr;
@@ -40,32 +39,11 @@
 struct BatchedIndicesDevicePtr;       // 4D version
 }  // namespace DistGeom
 
-enum class ForceFieldType {
-  MMFF = 0,
-  ETK  = 1,
-  DG   = 2
-};
-
-=======
->>>>>>> 74036b33
 //! Compute energies, optionally on an external set of positions. If nullptr, expect to find in internal coordinates.
 using EnergyFunctor = std::function<void(const double*)>;
 //! Compute gradients on internal positions writing to internal buffer.
 using GradFunctor   = std::function<void()>;
 
-<<<<<<< HEAD
-enum class DebugLevel {
-  NONE     = 0,
-  STEPWISE = 1,
-};
-
-enum class BfgsBackend {
-  BATCHED      = 0,  //!< Original batched implementation
-  PER_MOLECULE = 1   //!< Per-molecule kernel implementation
-};
-
-=======
->>>>>>> 74036b33
 //! BFGS Batch Minimizer
 //!
 //! This class implements a BFGS minimizer for batch systems, should be a 1:1 port of the RDKit BFGS minimizer.
@@ -112,8 +90,7 @@
                         const MMFF::BatchedIndicesDevicePtr&      systemIndices,
                         const uint8_t*                            activeThisStage = nullptr);
 
-<<<<<<< HEAD
-  //! Run BFGS minimization with ETK (3D) interface
+  //! Run BFGS minimization with ETK interface
   //! Returns 0 if all systems converged, 1 if some systems did not converge.
   bool minimizeWithETK(int                                             numIters,
                        double                                          gradTol,
@@ -127,7 +104,7 @@
                        const DistGeom::BatchedIndices3DDevicePtr&      systemIndices,
                        const uint8_t*                                  activeThisStage = nullptr);
 
-  //! Run BFGS minimization with DG (4D) interface
+  //! Run BFGS minimization with DG interface
   //! Returns 0 if all systems converged, 1 if some systems did not converge.
   bool minimizeWithDG(int                                           numIters,
                       double                                        gradTol,
@@ -143,8 +120,6 @@
                       double                                        fourthDimWeight,
                       const uint8_t*                                activeThisStage = nullptr);
 
-=======
->>>>>>> 74036b33
   // Set up the minimizer for a new system.
   void initialize(const std::vector<int>& atomStartsHost,
                   const int*              atomStarts,
