// SPDX-FileCopyrightText: Copyright (c) 2025 NVIDIA CORPORATION & AFFILIATES. All rights reserved.
// SPDX-License-Identifier: Apache-2.0
//
// Licensed under the Apache License, Version 2.0 (the "License");
// you may not use this file except in compliance with the License.
// You may obtain a copy of the License at
//
// http://www.apache.org/licenses/LICENSE-2.0
//
// Unless required by applicable law or agreed to in writing, software
// distributed under the License is distributed on an "AS IS" BASIS,
// WITHOUT WARRANTIES OR CONDITIONS OF ANY KIND, either express or implied.
// See the License for the specific language governing permissions and
// limitations under the License.

#ifndef NVMOLKIT_BUTINA_H
#define NVMOLKIT_BUTINA_H

#include "device_vector.h"

namespace nvMolKit {

/**
 * @brief Perform Butina clustering on a distance matrix with automatic thresholding.
 *
 * This is a convenience wrapper that converts the distance matrix into a binary hit
 * matrix by thresholding at the specified cutoff, then performs Butina clustering.
 * The Butina algorithm is a deterministic clustering method that iteratively selects
 * the item with the most unclustered neighbors and forms clusters.
 *
 * Cluster IDs are assigned in descending order by cluster size: cluster 0 is the largest,
 * cluster 1 is the second largest, and so on. Ties are broken by assigning the lower ID
 * to the cluster that was formed first.
 *
 * @param distanceMatrix Square distance matrix of size NxN where distanceMatrix[i*N+j]
 *                       contains the distance between items i and j.
 * @param clusters Output array of size N. Each element will contain the cluster ID for
 *                 that item. Modified in-place.
 * @param cutoff Distance threshold for clustering. Items with distance < cutoff are
 *               considered neighbors.
<<<<<<< HEAD
=======
 * @param enforceStrictIndexing If true, cluster IDs are assigned in strict largest-first order.
 *                              If false, allows parallel assignment for better performance.
>>>>>>> 30c91e46
 * @param neighborlistMaxSize Maximum size of the neighborlist used for small cluster optimization.
 *                            Must be 8, 16, 24, 32, 64, or 128. Larger values allow parallel
 *                            processing of larger clusters but use more memory.
 * @param stream CUDA stream to execute operations on. Defaults to stream 0.
 */
void butinaGpu(cuda::std::span<const double> distanceMatrix,
               cuda::std::span<int>          clusters,
               double                        cutoff,
<<<<<<< HEAD
               int                           neighborlistMaxSize = 8,
               cudaStream_t                  stream              = nullptr);
=======
               bool                          enforceStrictIndexing = true,
               int                           neighborlistMaxSize   = 8,
               cudaStream_t                  stream                = nullptr);
>>>>>>> 30c91e46

/**
 * @brief Perform Butina clustering on a precomputed hit matrix.
 *
 * This is the core GPU implementation of the Butina clustering algorithm. It takes
 * a binary hit matrix where element (i,j) indicates whether items i and j are neighbors.
<<<<<<< HEAD
 *
 * Cluster IDs are assigned in descending order by cluster size: cluster 0 is the largest,
 * cluster 1 is the second largest, and so on. Ties are broken by assigning the lower ID
 * to the cluster that was formed first.
=======
>>>>>>> 30c91e46
 *
 * @param hitMatrix Binary matrix of size NxN where hitMatrix[i*N+j] = 1 if items i and j
 *                  are neighbors (distance < cutoff), 0 otherwise.
 * @param clusters Output array of size N. Each element will contain the cluster ID for
 *                 that item. Modified in-place.
<<<<<<< HEAD
=======
 * @param enforceStrictIndexing If true, cluster IDs are assigned in strict largest-first order.
 *                              If false, allows parallel assignment for better performance.
>>>>>>> 30c91e46
 * @param neighborlistMaxSize Maximum size of the neighborlist used for small cluster optimization.
 *                            Must be 8, 16, 24, 32, 64, or 128. Larger values allow parallel
 *                            processing of larger clusters but use more memory.
 * @param stream CUDA stream to execute operations on. Defaults to stream 0.
 */
void butinaGpu(cuda::std::span<const uint8_t> hitMatrix,
               cuda::std::span<int>           clusters,
<<<<<<< HEAD
               int                            neighborlistMaxSize = 8,
               cudaStream_t                   stream              = nullptr);
=======
               bool                           enforceStrictIndexing = true,
               int                            neighborlistMaxSize   = 8,
               cudaStream_t                   stream                = nullptr);
>>>>>>> 30c91e46
}  // namespace nvMolKit

#endif  // NVMOLKIT_BUTINA_H<|MERGE_RESOLUTION|>--- conflicted
+++ resolved
@@ -38,11 +38,6 @@
  *                 that item. Modified in-place.
  * @param cutoff Distance threshold for clustering. Items with distance < cutoff are
  *               considered neighbors.
-<<<<<<< HEAD
-=======
- * @param enforceStrictIndexing If true, cluster IDs are assigned in strict largest-first order.
- *                              If false, allows parallel assignment for better performance.
->>>>>>> 30c91e46
  * @param neighborlistMaxSize Maximum size of the neighborlist used for small cluster optimization.
  *                            Must be 8, 16, 24, 32, 64, or 128. Larger values allow parallel
  *                            processing of larger clusters but use more memory.
@@ -51,37 +46,19 @@
 void butinaGpu(cuda::std::span<const double> distanceMatrix,
                cuda::std::span<int>          clusters,
                double                        cutoff,
-<<<<<<< HEAD
                int                           neighborlistMaxSize = 8,
                cudaStream_t                  stream              = nullptr);
-=======
-               bool                          enforceStrictIndexing = true,
-               int                           neighborlistMaxSize   = 8,
-               cudaStream_t                  stream                = nullptr);
->>>>>>> 30c91e46
 
 /**
  * @brief Perform Butina clustering on a precomputed hit matrix.
  *
  * This is the core GPU implementation of the Butina clustering algorithm. It takes
  * a binary hit matrix where element (i,j) indicates whether items i and j are neighbors.
-<<<<<<< HEAD
- *
- * Cluster IDs are assigned in descending order by cluster size: cluster 0 is the largest,
- * cluster 1 is the second largest, and so on. Ties are broken by assigning the lower ID
- * to the cluster that was formed first.
-=======
->>>>>>> 30c91e46
  *
  * @param hitMatrix Binary matrix of size NxN where hitMatrix[i*N+j] = 1 if items i and j
  *                  are neighbors (distance < cutoff), 0 otherwise.
  * @param clusters Output array of size N. Each element will contain the cluster ID for
  *                 that item. Modified in-place.
-<<<<<<< HEAD
-=======
- * @param enforceStrictIndexing If true, cluster IDs are assigned in strict largest-first order.
- *                              If false, allows parallel assignment for better performance.
->>>>>>> 30c91e46
  * @param neighborlistMaxSize Maximum size of the neighborlist used for small cluster optimization.
  *                            Must be 8, 16, 24, 32, 64, or 128. Larger values allow parallel
  *                            processing of larger clusters but use more memory.
@@ -89,14 +66,8 @@
  */
 void butinaGpu(cuda::std::span<const uint8_t> hitMatrix,
                cuda::std::span<int>           clusters,
-<<<<<<< HEAD
                int                            neighborlistMaxSize = 8,
                cudaStream_t                   stream              = nullptr);
-=======
-               bool                           enforceStrictIndexing = true,
-               int                            neighborlistMaxSize   = 8,
-               cudaStream_t                   stream                = nullptr);
->>>>>>> 30c91e46
 }  // namespace nvMolKit
 
 #endif  // NVMOLKIT_BUTINA_H