# SPDX-FileCopyrightText: Copyright (c) 2025 NVIDIA CORPORATION & AFFILIATES.
# All rights reserved. SPDX-License-Identifier: Apache-2.0
#
# Licensed under the Apache License, Version 2.0 (the "License"); you may not
# use this file except in compliance with the License. You may obtain a copy of
# the License at
#
# http://www.apache.org/licenses/LICENSE-2.0
#
# Unless required by applicable law or agreed to in writing, software
# distributed under the License is distributed on an "AS IS" BASIS, WITHOUT
# WARRANTIES OR CONDITIONS OF ANY KIND, either express or implied. See the
# License for the specific language governing permissions and limitations under
# the License.

add_subdirectory(data_structures)
add_subdirectory(forcefields)
add_subdirectory(minimizer)
add_subdirectory(testutils)
add_subdirectory(utils)

configure_file(${CMAKE_CURRENT_SOURCE_DIR}/versions.h.in
               ${CMAKE_CURRENT_BINARY_DIR}/versions.h @ONLY)

add_library(similarity_kernels similarity_kernels.cu)
target_link_libraries(similarity_kernels PRIVATE cuda_error_check device
                                                 cccl_interface)

target_include_directories(similarity_kernels
                           PRIVATE ${CMAKE_CURRENT_SOURCE_DIR})
target_include_directories(similarity_kernels SYSTEM
                           PRIVATE ${Boost_INCLUDE_DIRS})
add_library(Similarity similarity.cpp)

target_link_libraries(
  Similarity
  PUBLIC CUDA::cudart device_vector
  PRIVATE similarity_kernels
          ${RDKit_LIBS}
          device_vector
          device
          openmp_helpers
          OpenMP::OpenMP_CXX
          cccl_interface)
target_include_directories(Similarity PUBLIC ${CMAKE_CURRENT_SOURCE_DIR})
target_include_directories(Similarity SYSTEM PRIVATE ${Boost_INCLUDE_DIRS})
add_library(morganFingerprintKernels morgan_fingerprint_kernels.cu)
target_link_libraries(
  morganFingerprintKernels
  PRIVATE cuda_error_check flatBitVect ${RDKit_LIBS} cccl_interface
  PUBLIC device_vector flatBitVect cuda_error_check)
target_include_directories(morganFingerprintKernels
                           PUBLIC ${CMAKE_CURRENT_SOURCE_DIR})
target_include_directories(morganFingerprintKernels SYSTEM
                           PRIVATE ${Boost_INCLUDE_DIRS})

add_library(
  morganFingerprint morgan_fingerprint.cpp morgan_fingerprint_gpu.cpp
                    morgan_fingerprint_cpu.cpp morgan_fingerprint_common.cpp)
target_link_libraries(
  morganFingerprint
  PRIVATE ${RDKit_LIBS} OpenMP::OpenMP_CXX device openmp_helpers
  PUBLIC morganFingerprintKernels)
target_include_directories(morganFingerprint PUBLIC ${CMAKE_CURRENT_SOURCE_DIR})

add_library(symmetricEigenSolver symmetric_eigensolver.cu)
target_link_libraries(
  symmetricEigenSolver PRIVATE CUDA::cudart CUDA::cusolver CUDA::cublas
                               cuda_error_check device)
target_include_directories(symmetricEigenSolver
                           PUBLIC ${CMAKE_CURRENT_SOURCE_DIR})

add_library(triangle_smooth triangle_smooth.cu)
target_link_libraries(triangle_smooth PRIVATE ${RDKit_LIBS} device_vector)
target_include_directories(triangle_smooth PUBLIC ${CMAKE_CURRENT_SOURCE_DIR})

add_library(embedder_utils embedder_utils.cpp)
target_link_libraries(embedder_utils PRIVATE ${RDKit_LIBS} device_vector
                                             triangle_smooth)
target_include_directories(embedder_utils PUBLIC ${CMAKE_CURRENT_SOURCE_DIR})
target_include_directories(embedder_utils PRIVATE ${CMAKE_CURRENT_BINARY_DIR})

add_library(etkdg_impl etkdg_impl.cpp etkdg_kernels.cu)
target_link_libraries(
  etkdg_impl
  PRIVATE embedder_utils rdkit_dist_geom_flattened OpenMP::OpenMP_CXX
  PUBLIC dist_geom ${RDKit_LIBS} device_vector)
target_include_directories(etkdg_impl PUBLIC ${CMAKE_CURRENT_SOURCE_DIR})

add_library(
  etkdg_stages
  etkdg_stage_coordgen.cu etkdg_stage_distgeom_minimize.cu
  etkdg_stage_update_conformers.cu etkdg_stage_stereochem_checks.cu
  etkdg_stage_etk_minimization.cu)

target_link_libraries(
  etkdg_stages
  PUBLIC bfgs
  PRIVATE device_vector
          ${RDKit_LIBS}
          ff_kernel_utils
          dist_geom
          rdkit_dist_geom_flattened
          etkdg
          bfgs_distgeom)
target_include_directories(etkdg_stages PUBLIC ${CMAKE_CURRENT_SOURCE_DIR})

add_library(etkdg etkdg.cpp)
target_link_libraries(
  etkdg
<<<<<<< HEAD
        PUBLIC bfgs
  PRIVATE ${RDKit_LIBS}
=======
  PUBLIC
        bfgs
        PRIVATE ${RDKit_LIBS}
>>>>>>> 972d3832
          conformer_pruning
          device_vector
          dist_geom
          embedder_utils
          rdkit_dist_geom_flattened
          etkdg_impl
          etkdg_stages
          openmp_helpers
          OpenMP::OpenMP_CXX)
target_include_directories(etkdg PUBLIC ${CMAKE_CURRENT_SOURCE_DIR})

add_library(butina butina.cu)
target_link_libraries(
  butina
  PUBLIC device_vector
  PRIVATE cub_helpers nvtx)
target_include_directories(butina PUBLIC ${CMAKE_CURRENT_SOURCE_DIR})<|MERGE_RESOLUTION|>--- conflicted
+++ resolved
@@ -108,14 +108,8 @@
 add_library(etkdg etkdg.cpp)
 target_link_libraries(
   etkdg
-<<<<<<< HEAD
-        PUBLIC bfgs
+  PUBLIC bfgs
   PRIVATE ${RDKit_LIBS}
-=======
-  PUBLIC
-        bfgs
-        PRIVATE ${RDKit_LIBS}
->>>>>>> 972d3832
           conformer_pruning
           device_vector
           dist_geom
