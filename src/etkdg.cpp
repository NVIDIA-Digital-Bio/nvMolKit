--- conflicted
+++ resolved
@@ -195,15 +195,12 @@
                                                             streamPtr);
       std::unordered_map<const RDKit::ROMol*, nvMolKit::DistGeom::EnergyForceContribsHost>   dgCache;
       std::unordered_map<const RDKit::ROMol*, nvMolKit::DistGeom::Energy3DForceContribsHost> etkCache;
-<<<<<<< HEAD
-=======
       // Pinned reusable buffers for common copies.
       PinnedHostVector<double>                                                               positionsScratch;
       PinnedHostVector<uint8_t>                                                              activeScratch;
       PinnedHostVector<int16_t>                                                              failuresScratch;
       detail::ETKDGDriver                                                                    driver;
 
->>>>>>> a8a26176
       while (!workComplete.load()) {
         // Dispatch work for this thread
         std::vector<int> molIds = Scheduler.dispatch(effectiveBatchSize);
