# SPDX-FileCopyrightText: Copyright (c) 2025 NVIDIA CORPORATION & AFFILIATES. All rights reserved.
# SPDX-License-Identifier: Apache-2.0
#
# Licensed under the Apache License, Version 2.0 (the "License");
# you may not use this file except in compliance with the License.
# You may obtain a copy of the License at
#
# http://www.apache.org/licenses/LICENSE-2.0
#
# Unless required by applicable law or agreed to in writing, software
# distributed under the License is distributed on an "AS IS" BASIS,
# WITHOUT WARRANTIES OR CONDITIONS OF ANY KIND, either express or implied.
# See the License for the specific language governing permissions and
# limitations under the License.
import math
import pytest
import psutil

import numpy as np
import torch

from rdkit.Chem import rdFingerprintGenerator
from rdkit.DataStructs import BulkCosineSimilarity, BulkTanimotoSimilarity
<<<<<<< HEAD
from rdkit.DataStructs import ExplicitBitVect

from nvmolkit.similarity import (
    crossCosineSimilarity,
    crossTanimotoSimilarity,
    crossTanimotoSimilarityMemoryConstrained,
    crossCosineSimilarityMemoryConstrained,
)
=======

from nvmolkit.similarity import crossCosineSimilarity, crossTanimotoSimilarity
>>>>>>> b7da0de8
from nvmolkit.fingerprints import MorganFingerprintGenerator
from nvmolkit.fingerprints import pack_fingerprint


# --------------------------------
# Test helpers
# --------------------------------
<<<<<<< HEAD

def replicate_mols(mols, target_len):
    base = list(mols)
    reps = (target_len + len(base) - 1) // len(base)
    return (base * reps)[:target_len]


def make_rdkit_and_gpu_fps(mols, target_len, fp_size=1024):
    """Replicate molecules to target_len and compute RDKit and nvMolKit fingerprints.

    Returns (rdkit_fps_list, torch_gpu_packed_bit_ints)
    """
    mols_rep = replicate_mols(mols, target_len)
    fpgen_rd = rdFingerprintGenerator.GetMorganGenerator(radius=3, fpSize=fp_size)
    rdkit_fps = [fpgen_rd.GetFingerprint(mol) for mol in mols_rep]

    nvmolkit_fpgen = MorganFingerprintGenerator(radius=3, fpSize=fp_size)
    nvmolkit_fps_cu = nvmolkit_fpgen.GetFingerprints(mols_rep, num_threads=1)
    t = nvmolkit_fps_cu.torch()
    assert t.shape == (target_len, fp_size // 32)
    assert t.device.type == 'cuda'
    return rdkit_fps, t


# --------------------------------
# Edge cases and failure tests.
# --------------------------------
=======
>>>>>>> b7da0de8
@pytest.mark.parametrize("simtype", ["tanimoto", "cosine"])
def test_cross_similarity_fp_mismatch(simtype, size_limited_mols):
    nvmolkit_fpgen = MorganFingerprintGenerator(radius=3, fpSize=128)
    nvmolkit_fpgen2 = MorganFingerprintGenerator(radius=3, fpSize=256)
    nvmolkit_fps_cu = nvmolkit_fpgen.GetFingerprints(size_limited_mols, num_threads=1)
    nvmolkit_fps_cu2 = nvmolkit_fpgen2.GetFingerprints(size_limited_mols, num_threads=1)
    if simtype == "tanimoto":
        with pytest.raises(ValueError):
            nvmolkit_sims = crossTanimotoSimilarity(nvmolkit_fps_cu, nvmolkit_fps_cu2)
    else:
        with pytest.raises(ValueError):
            nvmolkit_sims = crossCosineSimilarity(nvmolkit_fps_cu, nvmolkit_fps_cu2)


# --------------------------------
# Tanimoto similarity tests
# --------------------------------

def test_nvmolkit_cross_tanimoto_similarity_from_nvmolkit_fp(size_limited_mols):
    fpgen = rdFingerprintGenerator.GetMorganGenerator(radius=3, fpSize=1024)
    nvmolkit_fpgen = MorganFingerprintGenerator(radius=3, fpSize=1024)

    fps = [fpgen.GetFingerprint(mol) for mol in size_limited_mols]
    nvmolkit_fps_cu = nvmolkit_fpgen.GetFingerprints(size_limited_mols, num_threads=1)
    nvmolkit_fps_torch = nvmolkit_fps_cu.torch()
    assert nvmolkit_fps_torch.shape == (len(size_limited_mols), 1024 // 32)
    assert nvmolkit_fps_torch.device.type == 'cuda'
    ref_sims = torch.empty(len(fps), len(fps), dtype=torch.float64)
    for i in range(len(fps)):
        ref_sims[i] = torch.tensor(BulkTanimotoSimilarity(fps[i], fps))
    ref_sims = ref_sims.to('cuda')
    torch.cuda.synchronize()
    nvmolkit_sims = crossTanimotoSimilarity(nvmolkit_fps_torch).torch()

    torch.testing.assert_close(nvmolkit_sims, ref_sims)

    # Test that the same API can be used with the AsyncGpuResult directly.
    nvmolkit_sims_direct = crossTanimotoSimilarity(nvmolkit_fps_cu)
    torch.testing.assert_close(nvmolkit_sims_direct.torch(), ref_sims)



@pytest.mark.parametrize('nxmdims', ((1, 20), (20, 1), (20, 2), (29, 29)))
def test_nxm_cross_tanimoto_similarity_from_nvmolkit_fp(size_limited_mols, nxmdims):
    d1, d2 = nxmdims
    fps1, nvmolkit_fps_torch1 = make_rdkit_and_gpu_fps(size_limited_mols, d1, fp_size=1024)
    fps2, nvmolkit_fps_torch2 = make_rdkit_and_gpu_fps(size_limited_mols, d2, fp_size=1024)


    ref_sims = torch.empty(len(fps1), len(fps2), dtype=torch.float64)
    for i in range(len(fps1)):
        ref_sims[i, :] = torch.tensor(BulkTanimotoSimilarity(fps1[i], fps2))
    ref_sims = ref_sims.to('cuda')
    torch.cuda.synchronize()
    nvmolkit_sims = crossTanimotoSimilarity(nvmolkit_fps_torch1, nvmolkit_fps_torch2).torch()
    torch.testing.assert_close(nvmolkit_sims, ref_sims)

@pytest.mark.parametrize('nxmdims', ((1, 20), (2, 10), (50, 50)))
def test_nxm_cross_tanimoto_similarity_from_packing(nxmdims):
    d1, d2 = nxmdims

    fps_1 = torch.randint(0, 2, (d1, 2048), dtype=torch.bool).to('cuda')
    fps_2 = torch.randint(0, 2, (d2, 2048), dtype=torch.bool).to('cuda')
    nvmolkit_fps_torch1 = pack_fingerprint(fps_1)
    nvmolkit_fps_torch2 = pack_fingerprint(fps_2)

    bitvects_a = []
    bitvects_b = []
    for i in range(d1):
        bv = ExplicitBitVect(2048)
        for bit in range(2048):
            if fps_1[i, bit].item():
                bv.SetBit(bit)
        bitvects_a.append(bv)
    for i in range(d2):
        bv = ExplicitBitVect(2048)
        for bit in range(2048):
            if fps_2[i, bit].item():
                bv.SetBit(bit)
        bitvects_b.append(bv)

    ref_sims = torch.zeros(d1, d2, dtype=torch.float64)
    for i in range(d1):
        ref_sims[i, :] = torch.tensor(BulkTanimotoSimilarity(bitvects_a[i], bitvects_b))
    ref_sims = ref_sims.to('cuda')
    torch.cuda.synchronize()
    nvmolkit_sims = crossTanimotoSimilarity(nvmolkit_fps_torch1, nvmolkit_fps_torch2).torch()
    torch.testing.assert_close(nvmolkit_sims, ref_sims)
# --------------------------------
# Cosine similarity tests
# --------------------------------


def test_nvmolkit_cross_cosine_similarity_from_nvmolkit_fp(size_limited_mols):
    fpgen = rdFingerprintGenerator.GetMorganGenerator(radius=3, fpSize=1024)
    nvmolkit_fpgen = MorganFingerprintGenerator(radius=3, fpSize=1024)

    fps = [fpgen.GetFingerprint(mol) for mol in size_limited_mols]
    nvmolkit_fps_cu = nvmolkit_fpgen.GetFingerprints(size_limited_mols, num_threads=1)
    nvmolkit_fps_torch = nvmolkit_fps_cu.torch()
    assert nvmolkit_fps_torch.shape == (len(size_limited_mols), 1024 // 32)
    assert nvmolkit_fps_torch.device.type == 'cuda'
    ref_sims = torch.empty(len(fps), len(fps), dtype=torch.float64)
    for i in range(len(fps)):
        ref_sims[i] = torch.tensor(BulkCosineSimilarity(fps[i], fps))
    ref_sims = ref_sims.to('cuda')
    torch.cuda.synchronize()
    nvmolkit_sims = crossCosineSimilarity(nvmolkit_fps_torch).torch()

    torch.testing.assert_close(nvmolkit_sims, ref_sims)

    # Test that the same API can be used with the AsyncGpuResult directly.
    nvmolkit_sims_direct = crossCosineSimilarity(nvmolkit_fps_cu)
    torch.testing.assert_close(nvmolkit_sims_direct.torch(), ref_sims)


@pytest.mark.parametrize('nxmdims', ((1, 20), (2, 10), (4, 5), (5, 4), (10, 2), (20, 1)))
def test_nxm_cross_cosine_similarity_from_nvmolkit_fp(size_limited_mols, nxmdims):
    d1, d2 = nxmdims
    fps1, nvmolkit_fps_torch1 = make_rdkit_and_gpu_fps(size_limited_mols, d1, fp_size=1024)
    fps2, nvmolkit_fps_torch2 = make_rdkit_and_gpu_fps(size_limited_mols, d2, fp_size=1024)


    ref_sims = torch.empty(len(fps1), len(fps2), dtype=torch.float64)
    for i in range(len(fps1)):
        ref_sims[i, :] = torch.tensor(BulkCosineSimilarity(fps1[i], fps2))
    ref_sims = ref_sims.to('cuda')
    torch.cuda.synchronize()
    nvmolkit_sims = crossCosineSimilarity(nvmolkit_fps_torch1, nvmolkit_fps_torch2).torch()

    torch.testing.assert_close(nvmolkit_sims, ref_sims)


# --------------------------------
# Memory-constrained CPU result tests (Python wrappers)
# --------------------------------

def test_memory_constrained_tanimoto_self(size_limited_mols):
    fpgen = rdFingerprintGenerator.GetMorganGenerator(radius=3, fpSize=1024)
    nvmolkit_fpgen = MorganFingerprintGenerator(radius=3, fpSize=1024)

    fps = [fpgen.GetFingerprint(mol) for mol in size_limited_mols]
    ref = torch.empty(len(fps), len(fps), dtype=torch.float64)
    for i in range(len(fps)):
        ref[i] = torch.tensor(BulkTanimotoSimilarity(fps[i], fps))

    # GPU-packed fingerprints (torch CUDA tensor)
    nvmolkit_fps_cu = nvmolkit_fpgen.GetFingerprints(size_limited_mols, num_threads=1)
    nvmolkit_fps_torch = nvmolkit_fps_cu.torch()

    got = crossTanimotoSimilarityMemoryConstrained(nvmolkit_fps_torch)
    # Compare as numpy
    np.testing.assert_allclose(got, ref.cpu().numpy(), rtol=1e-5, atol=1e-5)


@pytest.mark.parametrize('nxmdims', ((1, 20), (20, 1), (50, 50)))
def test_memory_constrained_tanimoto_cross(size_limited_mols, nxmdims):
    d1, d2 = nxmdims
    fps1, t1 = make_rdkit_and_gpu_fps(size_limited_mols, d1, fp_size=1024)
    fps2, t2 = make_rdkit_and_gpu_fps(size_limited_mols, d2, fp_size=1024)
    ref = torch.empty(d1, d2, dtype=torch.float64)
    for i in range(d1):
        ref[i] = torch.tensor(BulkTanimotoSimilarity(fps1[i], fps2))

    got = crossTanimotoSimilarityMemoryConstrained(t1, t2)
    np.testing.assert_allclose(got, ref.cpu().numpy(), rtol=1e-5, atol=1e-5)


def test_memory_constrained_cosine_self(size_limited_mols):
    fpgen = rdFingerprintGenerator.GetMorganGenerator(radius=3, fpSize=1024)
    nvmolkit_fpgen = MorganFingerprintGenerator(radius=3, fpSize=1024)

    fps = [fpgen.GetFingerprint(mol) for mol in size_limited_mols]
    ref = torch.empty(len(fps), len(fps), dtype=torch.float64)
    for i in range(len(fps)):
        ref[i] = torch.tensor(BulkCosineSimilarity(fps[i], fps))

    nvmolkit_fps_cu = nvmolkit_fpgen.GetFingerprints(size_limited_mols, num_threads=1)
    nvmolkit_fps_torch = nvmolkit_fps_cu.torch()

    got = crossCosineSimilarityMemoryConstrained(nvmolkit_fps_torch)
    np.testing.assert_allclose(got, ref.cpu().numpy(), rtol=1e-5, atol=1e-5)


@pytest.mark.parametrize('nxmdims', ((1, 20), (20, 1), (50, 50)))
def test_memory_constrained_cosine_cross(size_limited_mols, nxmdims):
    d1, d2 = nxmdims
    fps1, t1 = make_rdkit_and_gpu_fps(size_limited_mols, d1, fp_size=1024)
    fps2, t2 = make_rdkit_and_gpu_fps(size_limited_mols, d2, fp_size=1024)
    ref = torch.empty(d1, d2, dtype=torch.float64)
    for i in range(d1):
        ref[i] = torch.tensor(BulkCosineSimilarity(fps1[i], fps2))

    got = crossCosineSimilarityMemoryConstrained(t1, t2)
    np.testing.assert_allclose(got, ref.cpu().numpy(), rtol=1e-5, atol=1e-5)

@pytest.mark.parametrize('metric', ('tanimoto', 'cosine'))
def test_memory_constrained_segmented_path_large_cross(metric):

    gpu_free, _ = torch.cuda.mem_get_info()
    cpu_avail =psutil.virtual_memory().available
    if cpu_avail <= 0:
        pytest.skip('Could not determine CPU available memory')

    # Choose a target result size that exceeds GPU free mem but fits comfortably in CPU (within 10%)
    target_bytes = min(int(cpu_avail * 0.10), int(gpu_free * 2))
    # Ensure we exceed GPU free memory to exercise segmented path
    if target_bytes <= gpu_free:
        pytest.skip('Insufficient CPU/GPU memory delta to force segmented path')

    # Choose N and M such that N*M*8 ~ target_bytes and N != M
    N = int(math.sqrt(max(1, target_bytes // 8)))
    M = max(1, int(N * 3 // 2))  # 1.5x to ensure non-square cross
    # Recompute to keep within target_bytes and caps
    if (N * M * 8) > target_bytes:
        M = max(1, target_bytes // (8 * N))
    # Cap to keep runtime reasonable
    N = min(N, 1500)
    M = min(M, 1500)
    if min(N, M) < 128:
        pytest.skip('Computed N or M too small to be meaningful')

    # Build synthetic packed fingerprints on GPU
    fp_bits = 1024
    bool_fps_a = torch.randint(0, 2, (N, fp_bits), dtype=torch.bool, device='cuda')
    bool_fps_b = torch.randint(0, 2, (M, fp_bits), dtype=torch.bool, device='cuda')
    packed_a = pack_fingerprint(bool_fps_a)
    packed_b = pack_fingerprint(bool_fps_b)

    if metric == 'tanimoto':
        got = crossTanimotoSimilarityMemoryConstrained(packed_a, packed_b)
    else:
        got = crossCosineSimilarityMemoryConstrained(packed_a, packed_b)

    # Basic sanity checks without full RDKit reference to avoid huge CPU compute
    assert got.shape == (N, M)
    # Values within [0,1]
    assert float(np.nanmin(got)) >= 0.0
    assert float(np.nanmax(got)) <= 1.0

    # Spot check a random row
    row_5_N = bool_fps_a[5, :]
    row_5_union = row_5_N & bool_fps_b
    want = row_5_union.sum(axis=1) / (row_5_N.sum() + bool_fps_b.sum(axis=1) - row_5_union.sum(axis=1)).cpu().numpy()
    np.testing.assert_allclose(got[5, :], want, rtol=1e-5, atol=1e-5)<|MERGE_RESOLUTION|>--- conflicted
+++ resolved
@@ -21,7 +21,6 @@
 
 from rdkit.Chem import rdFingerprintGenerator
 from rdkit.DataStructs import BulkCosineSimilarity, BulkTanimotoSimilarity
-<<<<<<< HEAD
 from rdkit.DataStructs import ExplicitBitVect
 
 from nvmolkit.similarity import (
@@ -30,10 +29,6 @@
     crossTanimotoSimilarityMemoryConstrained,
     crossCosineSimilarityMemoryConstrained,
 )
-=======
-
-from nvmolkit.similarity import crossCosineSimilarity, crossTanimotoSimilarity
->>>>>>> b7da0de8
 from nvmolkit.fingerprints import MorganFingerprintGenerator
 from nvmolkit.fingerprints import pack_fingerprint
 
@@ -41,7 +36,6 @@
 # --------------------------------
 # Test helpers
 # --------------------------------
-<<<<<<< HEAD
 
 def replicate_mols(mols, target_len):
     base = list(mols)
@@ -69,8 +63,6 @@
 # --------------------------------
 # Edge cases and failure tests.
 # --------------------------------
-=======
->>>>>>> b7da0de8
 @pytest.mark.parametrize("simtype", ["tanimoto", "cosine"])
 def test_cross_similarity_fp_mismatch(simtype, size_limited_mols):
     nvmolkit_fpgen = MorganFingerprintGenerator(radius=3, fpSize=128)
@@ -314,5 +306,8 @@
     # Spot check a random row
     row_5_N = bool_fps_a[5, :]
     row_5_union = row_5_N & bool_fps_b
-    want = row_5_union.sum(axis=1) / (row_5_N.sum() + bool_fps_b.sum(axis=1) - row_5_union.sum(axis=1)).cpu().numpy()
+    if metric == 'tanimoto':
+        want = (row_5_union.sum(axis=1) / (row_5_N.sum() + bool_fps_b.sum(axis=1) - row_5_union.sum(axis=1))).cpu().numpy()
+    else:
+        want = (row_5_union.sum(axis=1) / torch.sqrt((row_5_N.sum() * bool_fps_b.sum(axis=1)))).cpu().numpy()
     np.testing.assert_allclose(got[5, :], want, rtol=1e-5, atol=1e-5)