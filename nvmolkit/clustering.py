# SPDX-FileCopyrightText: Copyright (c) 2025 NVIDIA CORPORATION & AFFILIATES. All rights reserved.
# SPDX-License-Identifier: Apache-2.0
#
# Licensed under the Apache License, Version 2.0 (the "License");
# you may not use this file except in compliance with the License.
# You may obtain a copy of the License at
#
# http://www.apache.org/licenses/LICENSE-2.0
#
# Unless required by applicable law or agreed to in writing, software
# distributed under the License is distributed on an "AS IS" BASIS,
# WITHOUT WARRANTIES OR CONDITIONS OF ANY KIND, either express or implied.
# See the License for the specific language governing permissions and
# limitations under the License.

""" Contains GPU-accelerated Butina clustering implementation. """

import torch

from nvmolkit import _clustering
from nvmolkit._arrayHelpers import *  # noqa: F403
from nvmolkit.types import AsyncGpuResult

<<<<<<< HEAD
def butina(distance_matrix: AsyncGpuResult | torch.Tensor, cutoff: float, neighborlist_max_size: int = 8) -> AsyncGpuResult:
=======
def butina(distance_matrix: AsyncGpuResult | torch.Tensor, cutoff: float, enforce_strict_indexing: bool = True, neighborlist_max_size: int = 8) -> AsyncGpuResult:
>>>>>>> 30c91e46
    """
    Perform Butina clustering on a distance matrix.
    
    The Butina algorithm is a deterministic clustering method that groups items based
    on distance thresholds. It iteratively:
    1. Finds the item with the most neighbors within the cutoff distance
    2. Forms a cluster with that item and all its neighbors
    3. Removes clustered items from consideration
    4. Repeats until all items are clustered
    
    Cluster IDs are assigned in descending order by cluster size: cluster 0 is the
    largest, cluster 1 is the second largest, and so on.
    
    Args:
        distance_matrix: Square distance matrix of shape (N, N) where N is the number
                        of items. Can be an AsyncGpuResult or torch.Tensor on GPU.
        cutoff: Distance threshold for clustering. Items are neighbors if their
                distance is less than this cutoff.
<<<<<<< HEAD
=======
        enforce_strict_indexing: If True, cluster IDs are assigned in strict largest-first
                                order (slower but deterministic ordering). If False, allows
                                parallel assignment for better performance (faster but
                                non-deterministic cluster ID ordering). Clusters will be the
                                same but the cluster IDs will not be in the same order and larger
                                clusters may have higher IDs.
>>>>>>> 30c91e46
        neighborlist_max_size: Maximum size of the neighborlist used for small cluster
                              optimization. Must be 8, 16, 24, 32, 64, or 128. Larger values
                              allow parallel processing of larger clusters but use more
                              shared memory.
    
    Returns:
        AsyncGpuResult containing cluster assignments as integers. Each element i
        contains the cluster ID for item i. Cluster IDs are sequential integers
        starting from 0, with cluster 0 being the largest.
    
    Note:
        The distance matrix should be symmetric and have zeros on the diagonal.
    """
<<<<<<< HEAD
    return AsyncGpuResult(_clustering.butina(distance_matrix.__cuda_array_interface__, cutoff, neighborlist_max_size))
=======
    return AsyncGpuResult(_clustering.butina(distance_matrix.__cuda_array_interface__, cutoff, enforce_strict_indexing, neighborlist_max_size))
>>>>>>> 30c91e46
<|MERGE_RESOLUTION|>--- conflicted
+++ resolved
@@ -21,11 +21,7 @@
 from nvmolkit._arrayHelpers import *  # noqa: F403
 from nvmolkit.types import AsyncGpuResult
 
-<<<<<<< HEAD
 def butina(distance_matrix: AsyncGpuResult | torch.Tensor, cutoff: float, neighborlist_max_size: int = 8) -> AsyncGpuResult:
-=======
-def butina(distance_matrix: AsyncGpuResult | torch.Tensor, cutoff: float, enforce_strict_indexing: bool = True, neighborlist_max_size: int = 8) -> AsyncGpuResult:
->>>>>>> 30c91e46
     """
     Perform Butina clustering on a distance matrix.
     
@@ -44,15 +40,6 @@
                         of items. Can be an AsyncGpuResult or torch.Tensor on GPU.
         cutoff: Distance threshold for clustering. Items are neighbors if their
                 distance is less than this cutoff.
-<<<<<<< HEAD
-=======
-        enforce_strict_indexing: If True, cluster IDs are assigned in strict largest-first
-                                order (slower but deterministic ordering). If False, allows
-                                parallel assignment for better performance (faster but
-                                non-deterministic cluster ID ordering). Clusters will be the
-                                same but the cluster IDs will not be in the same order and larger
-                                clusters may have higher IDs.
->>>>>>> 30c91e46
         neighborlist_max_size: Maximum size of the neighborlist used for small cluster
                               optimization. Must be 8, 16, 24, 32, 64, or 128. Larger values
                               allow parallel processing of larger clusters but use more
@@ -66,8 +53,4 @@
     Note:
         The distance matrix should be symmetric and have zeros on the diagonal.
     """
-<<<<<<< HEAD
-    return AsyncGpuResult(_clustering.butina(distance_matrix.__cuda_array_interface__, cutoff, neighborlist_max_size))
-=======
-    return AsyncGpuResult(_clustering.butina(distance_matrix.__cuda_array_interface__, cutoff, enforce_strict_indexing, neighborlist_max_size))
->>>>>>> 30c91e46
+    return AsyncGpuResult(_clustering.butina(distance_matrix.__cuda_array_interface__, cutoff, neighborlist_max_size))