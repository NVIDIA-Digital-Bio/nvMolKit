--- conflicted
+++ resolved
@@ -18,7 +18,6 @@
 #include <algorithm>
 #include <array>
 #include <cmath>
-#include <cstdint>
 #include <numeric>
 #include <random>
 #include <vector>
@@ -155,25 +154,13 @@
   cudaStream_t                 stream = scopedStream.stream();
   std::mt19937                 rng(42);
 
-<<<<<<< HEAD
   const auto [nPts, neighborlistMaxSize] = GetParam();
   constexpr double       cutoff          = 0.1;
   const auto             distances       = makeSymmetricDifferenceMatrix(nPts, rng);
-  const auto             adjacency       = makeAdjacency(distances, nPts, cutoff);
+  const auto             adjacency       = makeAdjacency(distances, cutoff);
   const std::vector<int> labels          = runButina(distances, nPts, cutoff, neighborlistMaxSize, stream);
   SCOPED_TRACE(::testing::Message() << "nPts=" << nPts << " neighborlistMaxSize=" << neighborlistMaxSize);
   checkButinaCorrectness(adjacency, labels);
-=======
-  const auto [nPts, enforceStrictIndexing, neighborlistMaxSize] = GetParam();
-  constexpr double       cutoff                                 = 0.1;
-  const auto             distances                              = makeSymmetricDifferenceMatrix(nPts, rng);
-  const auto             adjacency                              = makeAdjacency(distances, cutoff);
-  const std::vector<int> labels =
-    runButina(distances, nPts, cutoff, enforceStrictIndexing, neighborlistMaxSize, stream);
-  SCOPED_TRACE(::testing::Message() << "nPts=" << nPts << " enforceStrictIndexing=" << enforceStrictIndexing
-                                    << " neighborlistMaxSize=" << neighborlistMaxSize);
-  checkButinaCorrectness(adjacency, labels, enforceStrictIndexing);
->>>>>>> c83e851d
 }
 
 INSTANTIATE_TEST_SUITE_P(ButinaClusterTest,
