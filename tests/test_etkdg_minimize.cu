// SPDX-FileCopyrightText: Copyright (c) 2025 NVIDIA CORPORATION & AFFILIATES. All rights reserved.
// SPDX-License-Identifier: Apache-2.0
//
// Licensed under the Apache License, Version 2.0 (the "License");
// you may not use this file except in compliance with the License.
// You may obtain a copy of the License at
//
// http://www.apache.org/licenses/LICENSE-2.0
//
// Unless required by applicable law or agreed to in writing, software
// distributed under the License is distributed on an "AS IS" BASIS,
// WITHOUT WARRANTIES OR CONDITIONS OF ANY KIND, either express or implied.
// See the License for the specific language governing permissions and
// limitations under the License.

#include <DistGeom/BoundsMatrix.h>
#include <DistGeom/ChiralSet.h>
#include <ForceField/ForceField.h>
#include <gmock/gmock.h>
#include <GraphMol/DistGeomHelpers/Embedder.h>
#include <GraphMol/FileParsers/FileParsers.h>
#include <gtest/gtest.h>

#include <filesystem>

#include "dist_geom.h"
#include "embedder_utils.h"
#include "etkdg_impl.h"
#include "etkdg_stage_coordgen.h"
#include "etkdg_stage_distgeom_minimize.h"
#include "test_utils.h"
#include "utils/host_vector.h"

using namespace ::nvMolKit::detail;

using ETKDGStageTestParams = std::tuple<ETKDGOption, int>;

namespace {

// Helper function for common initialization logic
void initTestComponentsCommon(const std::vector<const RDKit::ROMol*>&           mols,
                              const std::vector<std::unique_ptr<RDKit::RWMol>>& molsPtrs,
                              ETKDGContext&                                     context,
                              std::vector<nvMolKit::detail::EmbedArgs>&         eargsVec,
                              RDKit::DGeomHelpers::EmbedParameters&             embedParam) {
  // Initialize context
  context.nTotalSystems         = mols.size();
  context.systemHost.atomStarts = {0};
  context.systemHost.positions.clear();

  // Process each molecule
  for (size_t i = 0; i < mols.size(); ++i) {
    nvMolKit::detail::EmbedArgs eargs;
    eargs.dim = 4;
    std::vector<std::unique_ptr<RDGeom::Point>> positions;
    std::unique_ptr<ForceFields::ForceField>    field;

    // Setup force field and get parameters
    nvMolKit::DGeomHelpers::setupRDKitFFWithPos(molsPtrs[i].get(),
                                                embedParam,
                                                field,
                                                eargs,
                                                positions,
                                                -1,  // Use default conformer
                                                nvMolKit::DGeomHelpers::Dimensionality::DIM_4D);

    // Add molecule to context with positions
    nvMolKit::DistGeom::addMoleculeToContextWithPositions(eargs.posVec,
                                                          eargs.dim,
                                                          context.systemHost.atomStarts,
                                                          context.systemHost.positions);

    // Store embed args for later use
    eargsVec.push_back(std::move(eargs));
  }

  // Send context to device
  nvMolKit::DistGeom::sendContextToDevice(context.systemHost.positions,
                                          context.systemDevice.positions,
                                          context.systemHost.atomStarts,
                                          context.systemDevice.atomStarts);
}

// Helper function to calculate initial energies for one or more molecules
std::vector<double> calculateInitialEnergies(const std::vector<std::unique_ptr<RDKit::RWMol>>& mols) {
  std::vector<double> initialEnergies;
  initialEnergies.reserve(mols.size());
  auto params = RDKit::DGeomHelpers::ETKDGv3;
  for (size_t i = 0; i < mols.size(); ++i) {
    nvMolKit::detail::EmbedArgs                 eargs;
    std::vector<std::unique_ptr<RDGeom::Point>> positions;
    std::unique_ptr<ForceFields::ForceField>    field;
    nvMolKit::DGeomHelpers::setupRDKitFFWithPos(mols[i].get(), params, field, eargs, positions);
    const double initialEnergy = field->calcEnergy();
    EXPECT_GE(initialEnergy, 0.0) << "Initial energy should be non-negative for molecule " << i;
    initialEnergies.push_back(initialEnergy);
  }

  return initialEnergies;
}

// Helper function to check final energies against initial energies and failure counts
void checkFinalEnergies(const std::vector<double>&                        finalEnergies,
                        const std::vector<double>&                        initialEnergies,
                        const std::vector<std::unique_ptr<RDKit::RWMol>>& mols,
                        const std::vector<std::vector<int16_t>>&          failureCounts,
                        const std::string&                                context = "") {
  for (size_t i = 0; i < mols.size(); ++i) {
    // Skip if initial energy is 0 or molecule failed in any stage
    bool shouldSkip = (initialEnergies[i] == 0.0);
    for (const auto& stageFailures : failureCounts) {
      if (stageFailures[i] > 0) {
        shouldSkip = true;
        break;
      }
    }
    if (shouldSkip) {
      continue;
    }

    EXPECT_LT(finalEnergies[i], initialEnergies[i])
      << context << "Molecule " << i << ": Final energy (" << finalEnergies[i]
      << ") should be less than initial energy (" << initialEnergies[i] << ")";

    const int    numAtoms      = mols[i]->getNumAtoms();
    const double energyPerAtom = finalEnergies[i] / numAtoms;
    EXPECT_LT(energyPerAtom, nvMolKit::detail::MAX_MINIMIZED_E_PER_ATOM)
      << context << "Molecule " << i << ": Energy per atom (" << energyPerAtom << ") should be below threshold ("
      << nvMolKit::detail::MAX_MINIMIZED_E_PER_ATOM << ")";
  }
}

}  // anonymous namespace

// Test fixture for single molecule tests
class ETKDGMinimizeSingleMolTestFixture : public ::testing::TestWithParam<ETKDGOption> {
 public:
  ETKDGMinimizeSingleMolTestFixture() { testDataFolderPath_ = getTestDataFolderPath(); }

  void SetUp() override {
    // Load molecule
    const std::string mol2FilePath = testDataFolderPath_ + "/rdkit_smallmol_1.mol2";
    ASSERT_TRUE(std::filesystem::exists(mol2FilePath)) << "Could not find " << mol2FilePath;
    molPtr_ = std::unique_ptr<RDKit::RWMol>(RDKit::MolFileToMol(mol2FilePath, false));
    ASSERT_NE(molPtr_, nullptr);
    molPtr_->clearConformers();
    RDKit::MolOps::sanitizeMol(*molPtr_);

    // Initialize mols_ vector with the single molecule
    mols_.push_back(molPtr_.get());

    // Initialize molsPtrs_ vector for the common function
    molsPtrs_.push_back(std::move(molPtr_));

    // Initialize common test components
    embedParam_                 = getETKDGOption(GetParam());
    embedParam_.useRandomCoords = true;
    initTestComponents();

    // Create minimizer after context is initialized
    minimizer_ = std::make_unique<nvMolKit::BfgsBatchMinimizer>(4, nvMolKit::DebugLevel::NONE, true, nullptr);

    // Pre-allocate scratch buffers for stages
    const size_t totalAtoms = context_.systemHost.atomStarts.back();
    positionsScratch_.resize(totalAtoms * 4);  // 4D for ETKDG
    activeScratch_.resize(mols_.size());
  }

  void initTestComponents() { initTestComponentsCommon(mols_, molsPtrs_, context_, eargs_, embedParam_); }

 protected:
  std::string                                   testDataFolderPath_;
  std::unique_ptr<RDKit::RWMol>                 molPtr_;
  std::vector<std::unique_ptr<RDKit::RWMol>>    molsPtrs_;
  std::vector<const RDKit::ROMol*>              mols_;
  ETKDGContext                                  context_;
  std::vector<nvMolKit::detail::EmbedArgs>      eargs_;
  RDKit::DGeomHelpers::EmbedParameters          embedParam_;
  std::unique_ptr<nvMolKit::BfgsBatchMinimizer> minimizer_;
  nvMolKit::PinnedHostVector<double>            positionsScratch_;
  nvMolKit::PinnedHostVector<uint8_t>           activeScratch_;
};

// BFGS Stage Tests
TEST_P(ETKDGMinimizeSingleMolTestFixture, FirstMinimizeStageBFGSTest) {
  // Calculate initial energy
  const std::vector<double> initialEnergies = calculateInitialEnergies(molsPtrs_);

  // Create FirstMinimizeStage
  std::vector<std::unique_ptr<ETKDGStage>> stages;
  auto                                     stage    = std::make_unique<nvMolKit::detail::DistGeomMinimizeStage>(mols_,
                                                                         eargs_,
                                                                         embedParam_,
                                                                         context_,
                                                                         *minimizer_,
                                                                         1.0,
                                                                         0.1,
                                                                         400,
                                                                         true,
                                                                         "First Minimization");
  auto*                                    stagePtr = stage.get();  // Store pointer before moving
  stages.push_back(std::move(stage));

  // Create and run driver
  ETKDGDriver driver(std::make_unique<ETKDGContext>(std::move(context_)), std::move(stages));
  driver.run(5);

  // Get final energy from the stage
  std::vector<double> finalEnergies(stagePtr->molSystemDevice.energyOuts.size());
  stagePtr->molSystemDevice.energyOuts.copyToHost(finalEnergies);

  // Check other results first
  EXPECT_EQ(driver.numConfsFinished(), 1);
  EXPECT_EQ(driver.iterationsComplete(), 1);

  nvMolKit::PinnedHostVector<int16_t> failuresScratch;
  auto                                failureCounts = driver.getFailures(failuresScratch);
  EXPECT_EQ(failureCounts.size(), 1);                      // One stage
  EXPECT_THAT(failureCounts[0], testing::ElementsAre(0));  // FirstMinimizeStage

  auto completed = driver.completedConformers();
  EXPECT_THAT(completed, testing::ElementsAre(1));

  // Check energy reduction and threshold
  checkFinalEnergies(finalEnergies, initialEnergies, molsPtrs_, failureCounts);
}

TEST_P(ETKDGMinimizeSingleMolTestFixture, FourthDimMinimizeStageBFGSTest) {
  // Create FourthDimMinimizeStage
  std::vector<std::unique_ptr<ETKDGStage>> stages;
  stages.push_back(std::make_unique<nvMolKit::detail::DistGeomMinimizeStage>(mols_,
                                                                             eargs_,
                                                                             embedParam_,
                                                                             context_,
                                                                             *minimizer_,
                                                                             0.2,
                                                                             1.0,
                                                                             200,
                                                                             false,
                                                                             "Fourth Dimension Minimization"));

  // Create and run driver
  ETKDGDriver driver(std::make_unique<ETKDGContext>(std::move(context_)), std::move(stages));
  driver.run(5);

  // Check results
  EXPECT_EQ(driver.numConfsFinished(), 1);
  EXPECT_EQ(driver.iterationsComplete(), 1);

  nvMolKit::PinnedHostVector<int16_t> failuresScratch;
  auto                                failureCounts = driver.getFailures(failuresScratch);
  EXPECT_EQ(failureCounts.size(), 1);                      // One stage
  EXPECT_THAT(failureCounts[0], testing::ElementsAre(0));  // FourthDimMinimizeStage

  auto completed = driver.completedConformers();
  EXPECT_THAT(completed, testing::ElementsAre(1));
}

TEST_P(ETKDGMinimizeSingleMolTestFixture, FullMinimizationPipelineBFGSTest) {
  // Calculate initial energy
  const std::vector<double> initialEnergies = calculateInitialEnergies(molsPtrs_);

  // Create stages - first is base DistGeomMinimizeStage, second is wrapper with different weights
  std::vector<std::unique_ptr<ETKDGStage>> stages;
  auto                                     firstStage = std::make_unique<nvMolKit::detail::DistGeomMinimizeStage>(mols_,
                                                                              eargs_,
                                                                              embedParam_,
                                                                              context_,
                                                                              *minimizer_,
                                                                              1.0,
                                                                              0.1,
                                                                              400,
                                                                              true,
                                                                              "First Minimization");
  auto*                                    firstStagePtr = firstStage.get();  // Store pointer before moving
  stages.push_back(std::move(firstStage));
  stages.push_back(std::make_unique<nvMolKit::detail::DistGeomMinimizeWrapperStage>(*firstStagePtr,
                                                                                    0.2,
                                                                                    1.0,
                                                                                    200,
                                                                                    false,
                                                                                    "Fourth Dimension Minimization"));

  // Create and run driver
  ETKDGDriver driver(std::make_unique<ETKDGContext>(std::move(context_)), std::move(stages));
  driver.run(5);

  // Get final energy from the first stage
  std::vector<double> finalEnergies(firstStagePtr->molSystemDevice.energyOuts.size());
  firstStagePtr->molSystemDevice.energyOuts.copyToHost(finalEnergies);

  // Check other results first
  EXPECT_EQ(driver.numConfsFinished(), 1);
  EXPECT_EQ(driver.iterationsComplete(), 1);

  nvMolKit::PinnedHostVector<int16_t> failuresScratch;
  auto                                failureCounts = driver.getFailures(failuresScratch);
  EXPECT_EQ(failureCounts.size(), 2);                      // Two stages
  EXPECT_THAT(failureCounts[0], testing::ElementsAre(0));  // FirstMinimizeStage
  EXPECT_THAT(failureCounts[1], testing::ElementsAre(0));  // FourthDimMinimizeStage

  auto completed = driver.completedConformers();
  EXPECT_THAT(completed, testing::ElementsAre(1));

  // Check energy reduction and threshold
  checkFinalEnergies(finalEnergies, initialEnergies, molsPtrs_, failureCounts);
}

TEST_P(ETKDGMinimizeSingleMolTestFixture, FirstPartETKDGPipelineBFGSTest) {
  constexpr int16_t         maxFailedIterations = 2;
  // Calculate initial energy
  const std::vector<double> initialEnergies     = calculateInitialEnergies(molsPtrs_);

  // Zero out positions on device since we are using coordgen stage for generating initial coordinates
  context_.systemDevice.positions.zero();

  // Create stages in order: coordgen -> first minimize BFGS -> fourthdim BFGS
  std::vector<std::unique_ptr<ETKDGStage>> stages;
<<<<<<< HEAD
  stages.push_back(std::make_unique<nvMolKit::detail::ETKDGCoordGenRDKitStage>(embedParam_, mols_, eargs_));
=======
  stages.push_back(std::make_unique<nvMolKit::detail::ETKDGCoordGenRDKitStage>(embedParam_,
                                                                               mols_,
                                                                               eargs_,
                                                                               positionsScratch_,
                                                                               activeScratch_));
>>>>>>> a8a26176
  auto  firstStage    = std::make_unique<nvMolKit::detail::DistGeomMinimizeStage>(mols_,
                                                                              eargs_,
                                                                              embedParam_,
                                                                              context_,
                                                                              *minimizer_,
                                                                              1.0,
                                                                              0.1,
                                                                              400,
                                                                              true,
                                                                              "First Minimization");
  auto* firstStagePtr = firstStage.get();  // Store pointer before moving
  stages.push_back(std::move(firstStage));
  stages.push_back(std::make_unique<nvMolKit::detail::DistGeomMinimizeWrapperStage>(*firstStagePtr,
                                                                                    0.2,
                                                                                    1.0,
                                                                                    200,
                                                                                    false,
                                                                                    "Fourth Dimension Minimization"));

  // Create and run driver
  ETKDGDriver driver(std::make_unique<ETKDGContext>(std::move(context_)), std::move(stages));
  driver.run(3);

  // Get final energy from the first stage
  std::vector<double> finalEnergies(firstStagePtr->molSystemDevice.energyOuts.size());
  firstStagePtr->molSystemDevice.energyOuts.copyToHost(finalEnergies);

  // Check other results first
  EXPECT_EQ(driver.numConfsFinished(), 1);
  EXPECT_LE(driver.iterationsComplete(), 2);  // Allow for 1 failure.

  nvMolKit::PinnedHostVector<int16_t> failuresScratch;
  auto                                failureCounts = driver.getFailures(failuresScratch);
  EXPECT_EQ(failureCounts.size(), 3);                                              // Three stages
  EXPECT_THAT(failureCounts[0], testing::Each(0));                                 // CoordGenStage
  EXPECT_THAT(failureCounts[1], testing::Each(testing::Le(maxFailedIterations)));  // FirstMinimizeStage
  EXPECT_THAT(failureCounts[2], testing::Each(testing::Le(maxFailedIterations)));  // FourthDimMinimizeStage

  auto completed = driver.completedConformers();
  EXPECT_THAT(completed, testing::ElementsAre(1));

  // Check energy reduction and threshold
  checkFinalEnergies(finalEnergies, initialEnergies, molsPtrs_, failureCounts);
}

// Test fixture for multiple diverse molecules tests
class ETKDGMinimizeMultiMolDiverseTestFixture : public ::testing::TestWithParam<ETKDGOption> {
 public:
  ETKDGMinimizeMultiMolDiverseTestFixture() { testDataFolderPath_ = getTestDataFolderPath(); }

  void SetUp() override {
    // Load multiple different molecules from MMFF94_dative.sdf
    std::vector<std::unique_ptr<RDKit::ROMol>> tempMols;
    getMols(testDataFolderPath_ + "/MMFF94_dative.sdf", tempMols, /*count=*/5);
    ASSERT_EQ(tempMols.size(), 5) << "Expected to load 5 molecules";

    // Convert to RWMol and prepare molecules
    for (auto& tempMol : tempMols) {
      molsPtrs_.push_back(std::make_unique<RDKit::RWMol>(*tempMol));
    }

    // Clear conformers and sanitize all molecules and prepare mols_ vector with pointers
    for (auto& molPtr : molsPtrs_) {
      molPtr->clearConformers();
      RDKit::MolOps::sanitizeMol(*molPtr);
      mols_.push_back(molPtr.get());
    }
    ASSERT_EQ(mols_.size(), 5) << "Expected 5 molecules";

    // Initialize common test components
    embedParam_                 = getETKDGOption(GetParam());
    embedParam_.useRandomCoords = true;
    initTestComponents();

    // Create minimizer after context is initialized
    minimizer_ = std::make_unique<nvMolKit::BfgsBatchMinimizer>(4, nvMolKit::DebugLevel::NONE, true, nullptr);

    // Pre-allocate scratch buffers for stages
    const size_t totalAtoms = context_.systemHost.atomStarts.back();
    positionsScratch_.resize(totalAtoms * 4);  // 4D for ETKDG
    activeScratch_.resize(mols_.size());
  }

  void initTestComponents() { initTestComponentsCommon(mols_, molsPtrs_, context_, eargs_, embedParam_); }

 protected:
  std::string                                   testDataFolderPath_;
  std::vector<std::unique_ptr<RDKit::RWMol>>    molsPtrs_;
  std::vector<const RDKit::ROMol*>              mols_;
  ETKDGContext                                  context_;
  std::vector<nvMolKit::detail::EmbedArgs>      eargs_;
  RDKit::DGeomHelpers::EmbedParameters          embedParam_;
  std::unique_ptr<nvMolKit::BfgsBatchMinimizer> minimizer_;
  nvMolKit::PinnedHostVector<double>            positionsScratch_;
  nvMolKit::PinnedHostVector<uint8_t>           activeScratch_;
};

// BFGS Stage Tests for diverse molecules
TEST_P(ETKDGMinimizeMultiMolDiverseTestFixture, FirstMinimizeStageBFGSTest) {
  constexpr int16_t maxFailedIterations = 2;

  // Calculate initial energies for all molecules
  const std::vector<double> initialEnergies = calculateInitialEnergies(molsPtrs_);

  // Create FirstMinimizeStage
  std::vector<std::unique_ptr<ETKDGStage>> stages;
  auto                                     stage    = std::make_unique<nvMolKit::detail::DistGeomMinimizeStage>(mols_,
                                                                         eargs_,
                                                                         embedParam_,
                                                                         context_,
                                                                         *minimizer_,
                                                                         1.0,
                                                                         0.1,
                                                                         400,
                                                                         true,
                                                                         "First Minimization");
  auto*                                    stagePtr = stage.get();  // Store pointer before moving
  stages.push_back(std::move(stage));

  // Create and run driver
  ETKDGDriver driver(std::make_unique<ETKDGContext>(std::move(context_)), std::move(stages));
  driver.run(2);

  // Get final energies from the stage
  std::vector<double> finalEnergies(stagePtr->molSystemDevice.energyOuts.size());
  stagePtr->molSystemDevice.energyOuts.copyToHost(finalEnergies);

  // Get failure counts
  nvMolKit::PinnedHostVector<int16_t> failuresScratch;
  auto                                failureCounts = driver.getFailures(failuresScratch);
  EXPECT_EQ(failureCounts.size(), 1);                                              // One stage
  EXPECT_THAT(failureCounts[0], testing::Each(testing::Le(maxFailedIterations)));  // FirstMinimizeStage

  // Check other results
  EXPECT_GE(driver.numConfsFinished(), 3);
  EXPECT_LE(driver.iterationsComplete(), 2);

  auto completed = driver.completedConformers();
  EXPECT_THAT(completed, testing::Each(testing::AnyOf(0, 1)));

  // Check energy reduction and threshold for each molecule
  checkFinalEnergies(finalEnergies, initialEnergies, molsPtrs_, failureCounts);
}

TEST_P(ETKDGMinimizeMultiMolDiverseTestFixture, FourthDimMinimizeStageBFGSTest) {
  // Create FourthDimMinimizeStage
  std::vector<std::unique_ptr<ETKDGStage>> stages;
  stages.push_back(std::make_unique<nvMolKit::detail::DistGeomMinimizeStage>(mols_,
                                                                             eargs_,
                                                                             embedParam_,
                                                                             context_,
                                                                             *minimizer_,
                                                                             0.2,
                                                                             1.0,
                                                                             200,
                                                                             false,
                                                                             "Fourth Dimension Minimization"));

  // Create and run driver
  ETKDGDriver driver(std::make_unique<ETKDGContext>(std::move(context_)), std::move(stages));
  driver.run(2);

  // Check results
  EXPECT_EQ(driver.numConfsFinished(), 5);
  EXPECT_EQ(driver.iterationsComplete(), 1);

  nvMolKit::PinnedHostVector<int16_t> failuresScratch;
  auto                                failureCounts = driver.getFailures(failuresScratch);
  EXPECT_EQ(failureCounts.size(), 1);               // One stage
  EXPECT_THAT(failureCounts[0], testing::Each(0));  // FourthDimMinimizeStage

  auto completed = driver.completedConformers();
  EXPECT_THAT(completed, testing::Each(1));
}

TEST_P(ETKDGMinimizeMultiMolDiverseTestFixture, FullMinimizationPipelineBFGSTest) {
  constexpr int16_t maxFailedIterations = 2;

  // Calculate initial energies for all molecules
  const std::vector<double> initialEnergies = calculateInitialEnergies(molsPtrs_);

  // Create stages - first is base DistGeomMinimizeStage, second is wrapper with different weights
  std::vector<std::unique_ptr<ETKDGStage>> stages;
  auto                                     firstStage = std::make_unique<nvMolKit::detail::DistGeomMinimizeStage>(mols_,
                                                                              eargs_,
                                                                              embedParam_,
                                                                              context_,
                                                                              *minimizer_,
                                                                              1.0,
                                                                              0.1,
                                                                              400,
                                                                              true,
                                                                              "First Minimization");
  auto*                                    firstStagePtr = firstStage.get();  // Store pointer before moving
  stages.push_back(std::move(firstStage));
  stages.push_back(std::make_unique<nvMolKit::detail::DistGeomMinimizeWrapperStage>(*firstStagePtr,
                                                                                    0.2,
                                                                                    1.0,
                                                                                    200,
                                                                                    false,
                                                                                    "Fourth Dimension Minimization"));

  // Create and run driver
  ETKDGDriver driver(std::make_unique<ETKDGContext>(std::move(context_)), std::move(stages));
  driver.run(2);

  // Get final energies from the first stage
  std::vector<double> finalEnergies(firstStagePtr->molSystemDevice.energyOuts.size());
  firstStagePtr->molSystemDevice.energyOuts.copyToHost(finalEnergies);

  // Get failure counts
  nvMolKit::PinnedHostVector<int16_t> failuresScratch;
  auto                                failureCounts = driver.getFailures(failuresScratch);
  EXPECT_EQ(failureCounts.size(), 2);                                              // Two stages
  EXPECT_THAT(failureCounts[0], testing::Each(testing::Le(maxFailedIterations)));  // FirstMinimizeStage
  EXPECT_THAT(failureCounts[1], testing::Each(testing::Le(maxFailedIterations)));  // FourthDimMinimizeStage

  // Check other results
  EXPECT_GE(driver.numConfsFinished(), 3);
  EXPECT_LE(driver.iterationsComplete(), 2);

  auto completed = driver.completedConformers();
  EXPECT_THAT(completed, testing::Each(testing::AnyOf(0, 1)));

  // Check energy reduction and threshold for each molecule
  checkFinalEnergies(finalEnergies, initialEnergies, molsPtrs_, failureCounts);
}

TEST_P(ETKDGMinimizeMultiMolDiverseTestFixture, FirstPartETKDGPipelineBFGSTest) {
  constexpr int16_t         maxFailedIterations = 2;
  // Calculate initial energies for all molecules
  const std::vector<double> initialEnergies     = calculateInitialEnergies(molsPtrs_);

  // Zero out positions on device since we are using coordgen stage for generating initial coordinates
  context_.systemDevice.positions.zero();

  // Create stages in order: coordgen -> first minimize BFGS -> fourthdim BFGS
  std::vector<std::unique_ptr<ETKDGStage>> stages;
<<<<<<< HEAD
  stages.push_back(std::make_unique<nvMolKit::detail::ETKDGCoordGenRDKitStage>(embedParam_, mols_, eargs_));
=======
  stages.push_back(std::make_unique<nvMolKit::detail::ETKDGCoordGenRDKitStage>(embedParam_,
                                                                               mols_,
                                                                               eargs_,
                                                                               positionsScratch_,
                                                                               activeScratch_));
>>>>>>> a8a26176
  auto  firstStage    = std::make_unique<nvMolKit::detail::DistGeomMinimizeStage>(mols_,
                                                                              eargs_,
                                                                              embedParam_,
                                                                              context_,
                                                                              *minimizer_,
                                                                              1.0,
                                                                              0.1,
                                                                              400,
                                                                              true,
                                                                              "First Minimization");
  auto* firstStagePtr = firstStage.get();  // Store pointer before moving
  stages.push_back(std::move(firstStage));
  stages.push_back(std::make_unique<nvMolKit::detail::DistGeomMinimizeWrapperStage>(*firstStagePtr,
                                                                                    0.2,
                                                                                    1.0,
                                                                                    200,
                                                                                    false,
                                                                                    "Fourth Dimension Minimization"));
  // Create and run driver
  ETKDGDriver driver(std::make_unique<ETKDGContext>(std::move(context_)), std::move(stages));
  driver.run(3);
  nvMolKit::PinnedHostVector<int16_t> failuresScratch;
  auto                                failureCounts = driver.getFailures(failuresScratch);

  // Get final energies from the first stage
  std::vector<double> finalEnergies(firstStagePtr->molSystemDevice.energyOuts.size());
  firstStagePtr->molSystemDevice.energyOuts.copyToHost(finalEnergies);
  cudaDeviceSynchronize();

  // Get failure counts
  EXPECT_EQ(failureCounts.size(), 3);                                              // Three stages
  EXPECT_THAT(failureCounts[0], testing::Each(0));                                 // CoordGenStage
  EXPECT_THAT(failureCounts[1], testing::Each(testing::Le(maxFailedIterations)));  // FirstMinimizeStage
  EXPECT_THAT(failureCounts[2], testing::Each(testing::Le(maxFailedIterations)));  // FourthDimMinimizeStage

  // Check other results
  EXPECT_GE(driver.numConfsFinished(), 3);
  EXPECT_LE(driver.iterationsComplete(), 3);

  // Check energy reduction and threshold for each molecule
  checkFinalEnergies(finalEnergies, initialEnergies, molsPtrs_, failureCounts);
}

TEST_P(ETKDGMinimizeMultiMolDiverseTestFixture, FirstMinimizeStageBFGSWithInactiveMolecules) {
  // Create FirstMinimizeStage
  auto stage = std::make_unique<nvMolKit::detail::DistGeomMinimizeStage>(mols_,
                                                                         eargs_,
                                                                         embedParam_,
                                                                         context_,
                                                                         *minimizer_,
                                                                         1.0,
                                                                         0.1,
                                                                         400,
                                                                         true,
                                                                         "First Minimization");

  // Set some molecules as inactive (let's say molecules 1 and 3)
  std::vector<uint8_t> activeRef(context_.nTotalSystems, 1);
  activeRef[1] = 0;  // Mark second molecule as inactive
  activeRef[3] = 0;  // Mark fourth molecule as inactive
  context_.activeThisStage.resize(context_.nTotalSystems);
  context_.activeThisStage.copyFromHost(activeRef);
  context_.failedThisStage.resize(context_.nTotalSystems);

  // Execute the stage
  stage->execute(context_);

  // Copy energy outputs from device to host
  std::vector<double> energyOuts(stage->molSystemDevice.energyOuts.size());
  stage->molSystemDevice.energyOuts.copyToHost(energyOuts);

  // Check that inactive molecules have zero energy
  for (int i = 0; i < context_.nTotalSystems; ++i) {
    if (activeRef[i] == 0) {
      // Empirical observation: inactive molecules typically have energy > 50
      // since they haven't been minimized by BFGS
      EXPECT_GT(energyOuts[i], 50.0) << "Inactive molecule " << i
                                     << " should have high energy (>50) since it wasn't minimized";
    } else {
      // Empirical observation: active molecules typically have energy < 0.1
      // after successful BFGS minimization
      EXPECT_LT(energyOuts[i], 0.1) << "Active molecule " << i
                                    << " should have low energy (<0.1) after successful minimization";
    }
  }
}

// Instantiate test suites for both fixtures
INSTANTIATE_TEST_SUITE_P(
  ETKDGOptions,
  ETKDGMinimizeSingleMolTestFixture,
  ::testing::Values(ETKDGOption::ETKDGv3, ETKDGOption::ETKDGv2, ETKDGOption::ETKDG, ETKDGOption::KDG),
  [](const ::testing::TestParamInfo<ETKDGOption>& info) { return getETKDGOptionName(info.param); });

// TODO: Currently only testing ETKDGv3 due to non-deterministic failures when testing multiple options.
// When multiple ETKDGOptions are tested together (even though each may pass individually),
// some tests randomly fail. This is likely due to stochastic processes in initTestComponentsCommon,
// specifically in the setupRDKitFFWithPos call which ports RDKit's original ETKDG pipeline.
// Previous attempts to resolve similar issues by cleaning up the RDKit porting were partially
// successful but not definitive. Further investigation is needed
INSTANTIATE_TEST_SUITE_P(ETKDGOptions,
                         ETKDGMinimizeMultiMolDiverseTestFixture,
                         ::testing::Values(ETKDGOption::ETKDGv3),
                         [](const ::testing::TestParamInfo<ETKDGOption>& info) {
                           return getETKDGOptionName(info.param);
                         });<|MERGE_RESOLUTION|>--- conflicted
+++ resolved
@@ -316,15 +316,11 @@
 
   // Create stages in order: coordgen -> first minimize BFGS -> fourthdim BFGS
   std::vector<std::unique_ptr<ETKDGStage>> stages;
-<<<<<<< HEAD
-  stages.push_back(std::make_unique<nvMolKit::detail::ETKDGCoordGenRDKitStage>(embedParam_, mols_, eargs_));
-=======
   stages.push_back(std::make_unique<nvMolKit::detail::ETKDGCoordGenRDKitStage>(embedParam_,
                                                                                mols_,
                                                                                eargs_,
                                                                                positionsScratch_,
                                                                                activeScratch_));
->>>>>>> a8a26176
   auto  firstStage    = std::make_unique<nvMolKit::detail::DistGeomMinimizeStage>(mols_,
                                                                               eargs_,
                                                                               embedParam_,
@@ -563,15 +559,12 @@
 
   // Create stages in order: coordgen -> first minimize BFGS -> fourthdim BFGS
   std::vector<std::unique_ptr<ETKDGStage>> stages;
-<<<<<<< HEAD
-  stages.push_back(std::make_unique<nvMolKit::detail::ETKDGCoordGenRDKitStage>(embedParam_, mols_, eargs_));
-=======
+
   stages.push_back(std::make_unique<nvMolKit::detail::ETKDGCoordGenRDKitStage>(embedParam_,
                                                                                mols_,
                                                                                eargs_,
                                                                                positionsScratch_,
                                                                                activeScratch_));
->>>>>>> a8a26176
   auto  firstStage    = std::make_unique<nvMolKit::detail::DistGeomMinimizeStage>(mols_,
                                                                               eargs_,
                                                                               embedParam_,
