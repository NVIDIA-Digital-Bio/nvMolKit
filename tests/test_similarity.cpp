// SPDX-FileCopyrightText: Copyright (c) 2025 NVIDIA CORPORATION & AFFILIATES. All rights reserved.
// SPDX-License-Identifier: Apache-2.0
//
// Licensed under the Apache License, Version 2.0 (the "License");
// you may not use this file except in compliance with the License.
// You may obtain a copy of the License at
//
// http://www.apache.org/licenses/LICENSE-2.0
//
// Unless required by applicable law or agreed to in writing, software
// distributed under the License is distributed on an "AS IS" BASIS,
// WITHOUT WARRANTIES OR CONDITIONS OF ANY KIND, either express or implied.
// See the License for the specific language governing permissions and
// limitations under the License.

#include <DataStructs/BitOps.h>
#include <DataStructs/ExplicitBitVect.h>
#include <gmock/gmock.h>
#include <GraphMol/Fingerprints/MorganFingerprints.h>
#include <GraphMol/ROMol.h>
#include <GraphMol/SmilesParse/SmilesParse.h>
#include <gtest/gtest.h>

#include <string>
#include <tuple>

#include "similarity.h"

using namespace RDKit;
using namespace nvMolKit;

constexpr std::uint32_t kRefAllOnes  = 0x1111;
constexpr std::uint32_t kRefAllZeros = 0x0000;

namespace {

// --------------------------------
// Test data and fixtures
// --------------------------------

const std::array<std::string, 85> rdkitTestSmiles = {
  "Brc1cccc(Nc2ncnc3ccncc23)c1NCCN1CCOCC1",
  "COc1c(O)cc(O)c(C(=N)Cc2ccc(O)cc2)c1O",
  "CCOC(=O)c1cc2cc(C(=O)O)ccc2[nH]1",
  "C[C@H](NC(=O)OCc1ccccc1)C(=O)N[C@@H](C)C(=O)NN(CC(N)=O)C(=O)/C=C/C(=O)N(Cc1ccco1)Cc1ccco1",
  "CO[C@H]1C[C@H](COC[C@H]2[C@@H](OC)C[C@H](O[C@H]3CC[C@@]4(C)C(=CC[C@]5(O)[C@@H]4C[C@@H](OC(=O)/C=C/c4ccccc4)[C@]4(C)[C@](O)(C(C)=O)CC[C@]54O)C3)O[C@@H]2C)O[C@@H](C)[C@H]1COC[C@H]1C[C@H](OC)[C@H](COC[C@H]2C[C@@H](OC)[C@@H](O[C@H]3O[C@@H](CO)[C@H](O)[C@@H](O)[C@@H]3O)[C@H](C)O2)[C@@H](C)O1",
  "COc1ccc2c(c1OC)C(CC1(C)C=Cc3c(c4cccc(OC)c4n(C)c3=O)O1)N(C)c1c-2ccc2cc3c(cc12)OCO3",
  "CC(C)C[C@H](NC(=O)[C@H](Cc1cnc[nH]1)NC(=O)[C@H](Cc1c[nH]c2ccccc12)NC(=O)[C@@H]1CCCN1C(=O)[C@@H](N)CS)C(=O)N[C@@H](CC(C)C)C(=O)N1CCC[C@H]1C(=O)N[C@@H](Cc1ccccc1)C(=O)N[C@@H](CS)C(=O)O",
  "CC(C)=C[C@H]1C[C@](C)(O)[C@@H]2[C@H]3CC[C@@H]4[C@@]5(C)CC[C@H](O[C@@H]6OC[C@H](O)[C@H](O[C@@H]7O[C@H](CO)[C@@H](O)[C@H](O)[C@H]7O)[C@H]6O[C@@H]6O[C@@H](COC(=O)CC(=O)O)[C@H](O)[C@H]6O)C(C)(C)[C@@H]5CC[C@@]4(C)[C@@]34CO[C@@]2(C4)O1",
  "CCn1c2ccc3cc2c2cc(ccc21)C(=O)c1ccc(cc1)Cn1cc[n+](c1)Cc1ccc(cc1)-c1cccc(c1C(=O)O)-c1ccc(cc1)C[n+]1ccn(c1)Cc1ccc(cc1)C3=O.[Br-].[Br-]",
  "COc1cccc(CNC2(CCC(C)(C)C)C(=O)C(C3=NS(=O)(=O)c4cc(NS(C)(=O)=O)ccc4N3)=C(O)c3ccccc32)c1",
  "CCCCC[C@H]1CCCCCCCCCC(=O)O[C@@H]2[C@@H](O[C@@H]3O[C@H](C)[C@@H](OC(=O)C(C)CC)[C@H](O)[C@H]3O)[C@H](C)O[C@@H](O[C@H]3[C@@H](O[C@H](CO)[C@@H](O)[C@@H]3O)O[C@@H]3[C@@H](O)[C@H](O)[C@@H](C)O[C@H]3O1)[C@@H]2OC(=O)C(C)CC",
  "C[C@H]1CN(CCC(=O)N[C@@H](CCc2ccccc2)C(=O)O)CC[C@@]1(C)c1cccc(O)c1",
  "O=C(NO)c1ccc(I)cc1",
  "C=CCc1ccc(OC(=O)C23CC4CC(CC(C4)C2)C3)c(OC)c1",
  "Cc1cccc(N2CCN(CCCON3C(=O)c4ccccc4C3=O)CC2)c1",
  "N=c1sc2ccccc2n1CCN1CCC(c2ccc(F)cc2)CC1",
  "CCCCCCCCCCCCCC(=O)NCc1ccc(C(=O)N[C@H](C(=O)O)[C@@H](C)CC)cc1",
  "O=C(Nc1ncc(F)s1)[C@H](CC1CCOCC1)c1ccc(S(=O)(=O)C2CC2)cc1",
  "Oc1ccc(/N=C(/Cc2ccc(Cl)cc2)c2ccc(O)c(O)c2O)cc1",
  "COC1=C2C[C@@H](O)CC[C@]2(C)[C@H]2CC[C@@]3(C)[C@@H](CC(=O)[C@]3(O)[C@H](C)[C@H](CCC(C)C)O[C@@H]3OC[C@H](O)[C@H](O[C@@H]4OC[C@@H](O)[C@H](O)[C@H]4OC(=O)c4ccc(OC)cc4)[C@H]3OC(C)=O)[C@@H]2C1",
  "CO[C@H]1[C@H](OC[C@H]2[C@@H]3O[C@@H]3/C=C/C(=O)[C@H](C)CC[C@H](O[C@@H]3O[C@H](C)C[C@H](O)[C@H]3O)[C@@H](C)/C=C/C(=O)O[C@@H]2C)O[C@H](C)[C@@H](O)[C@H]1OC",
  "COc1cc(C(O)C(COC(=O)/C=C/c2ccc(O)cc2)Oc2c(OC)cc(/C=C/COC(=O)/C=C/c3ccc(O)cc3)cc2OC)ccc1O",
  "COc1cc(O)c(-c2cc(-c3cc(-c4c(O)cc(O)c5c4C[C@@H](C)N[C@@H]5C)c4cc(C)cc(OC)c4c3O)c(O)c3c(OC)cc(C)cc23)c2c1C(C)=N[C@H](C)C2",
  "C[C@H]1CO[C@]2(C[C@@H]1O)O[C@H]1C[C@H]3[C@@H]4CC=C5C[C@@H](O)C[C@@H](O[C@@H]6OC[C@H](O)[C@H](O[C@@H]7OC[C@@H](O)[C@H](O)[C@H]7O)[C@H]6O[C@@H]6O[C@@H](C)[C@H](O)[C@@H](O)[C@H]6O)[C@]5(C)[C@H]4CC[C@]3(C)[C@H]1[C@@H]2C",
  "COC(=O)C[C@H]1C(C)(C)[C@H](OC(C)=O)[C@H]2C(=O)[C@]1(C)[C@H]1CC[C@@]3(C)[C@H](c4ccoc4)OC(=O)C[C@H]3[C@]13O[C@H]23",
  "CC(C)=CCC/C(C)=C/Cc1c2c(c3oc4c(c(=O)c3c1O)CC1c3c(c(O)cc(O)c3-4)OC1(C)C)C=CC(C)(C)O2",
  "CC(C)(C)OC(=O)[C@H](Cc1ccccc1)NC(=O)[C@H](Cc1ccccc1)NC(=O)[C@@H]1CCCN1C(=O)[C@@H](N)Cc1ccc(O)cc1",
  "COc1ccccc1OCCN1CCN(c2ccc(=O)n(Cn3nc(N4CCN(CCOc5ccccc5OC)CC4)ccc3=O)n2)CC1",
  "C[C@@H](O)[C@H](N)C(=O)N1CCC[C@H]1C(=O)N[C@@H](CCCNC(=N)N)C(=O)N[C@@H](CCCCN)C(=O)N[C@@H](CCCNC(=N)N)C(=O)N[C@@H](CCCNC(=N)N)C(=O)N[C@@H](CCCNC(=N)N)C(=O)N[C@@H](CCCCN)C(=O)N[C@@H](CCCCN)C(=O)N[C@@H](CCCNC(=N)N)C(=O)NCC(N)=O",
  "CCCCCC[C@H](N)C(=O)N[C@@H](Cc1ccc(O)cc1)C(=O)N1CCC[C@H]1C(=O)N[C@@H](Cc1c[nH]c2ccccc12)C(=O)N[C@@H](Cc1ccccc1)C(N)=O",
  "CC[C@H](C)[C@H](NC(=O)[C@H](Cc1ccc(O)cc1)NC(=O)[C@@H](N)Cc1ccccc1)C(=O)NCC(=O)N[C@@H](CCCNC(=N)N)C(=O)N[C@@H](CC(C)C)C(=O)O",
  "CC(C)C[C@H](NC(=O)[C@H](CCCNC(=N)N)NC(=O)[C@H](CCCCN)NC(=O)[C@H](CCCCN)NC(=O)[C@H](CCCNC(=N)N)NC(=O)[C@H](CCCNC(=N)N)NC(=O)[C@H](CCCNC(=N)N)NC(=O)[C@H](C)NC(=O)[C@H](CCCNC(=N)N)NC(=O)[C@@H]1CCCN1C(=O)[C@@H](N)[C@@H](C)O)C(N)=O",
  "CC(C)C[C@@H](C(=O)N[C@@H](Cc1ccc(O)cc1)C(=O)N1CCC[C@H]1C(=O)N[C@@H](CS)C(=O)O)N(C)C(=O)CN(C)C(=O)CNC(=O)[C@H](Cc1ccccc1)NC(=O)[C@H](Cc1ccsc1)NC(=O)CNC(=O)[C@@H](NC(=O)[C@@H](NC(=O)[C@H](Cc1ccccc1)NC(=O)[C@@H](N)CCCNC(=N)N)C(C)(C)S)[C@@H](C)O",
  "O=S(=O)(CCO)c1no[n+]([O-])c1-c1ccccc1",
  "CN1C(=O)[C@H](NC(=O)Nc2cccc(OCCNC(=O)COCC(=O)NNC(=O)COCC(=O)N[C@H]3CC[C@@]4(O)[C@H]5Cc6cc(O)cc7c6[C@@]4(CCN5C)[C@H]3O7)c2)N=C(c2ccccc2)c2ccccc21",
  "C=C1CC[C@@]2(OC1)O[C@H]1C[C@H]3[C@@H]4CC[C@@H]5C[C@@H](O[C@@H]6O[C@H](CO)[C@H](O)[C@H](O)[C@H]6O[C@@H]6O[C@H](CO)[C@@H](O)[C@H](O)[C@H]6O)[C@@H](O)C[C@]5(C)[C@H]4CC[C@]3(C)[C@H]1[C@@H]2C",
  "CC(C)C[C@H](NC(=O)[C@H](CC(=O)O)NC(=O)[C@H](Cc1ccccc1)NC(=O)[C@H](CO)NC(=O)[C@@H]1CCCN1C(=O)[C@H](CCC(N)=O)NC(=O)[C@@H](N)CS)C(=O)N[C@@H](CCC(N)=O)C(=O)N[C@@H](CS)C(=O)O",
  "CCC(=O)[C@@H]1C[C@@H](C)[C@]2(CC[C@@]3(C)C4=C(CC[C@@]32C)[C@@]2(C)CC[C@H](O[C@@H]3O[C@H](CO[C@@H]5OC[C@H](O)[C@H](O)[C@H]5O[C@@H]5O[C@H](CO)[C@@H](O)[C@H](O[C@@H]6OC[C@H](O)[C@H](O)[C@H]6O[C@@H]6OC[C@@H](O)[C@H](O)[C@H]6O)[C@H]5O[C@@H]5O[C@@H](C)[C@H](O)[C@@H](O)[C@H]5O)[C@@H](O)[C@H](O)[C@H]3O)[C@](C)(CO)[C@@H]2CC4)O1",
  "CCCCCCCCCCCC[C@@H](O)[C@H]1CC[C@H]([C@H](O)CCC(O)CCCC(O)CCC[C@@H](O)CC2=C[C@H](C)OC2=O)O1",
  "CNc1nc2sc(SC)nc2c2c1ncn2C",
  "O=C(NO)[C@H]1C[C@]1(Cc1ccc(OCc2cc(-c3ccccc3)nc3ccccc23)cc1)C(=O)N1CCC[C@H]1CO",
  "CC(=O)OC[C@]12[C@H](OC(C)=O)C(=O)[C@@H]3[C@@H](O)[C@]1(OC3(C)C)[C@](C)(O)C[C@H](OC(C)=O)[C@@H]2OC(C)=O",
  "C[C@@H](c1ccccc1)[C@@H]1NC(=O)CNC(=O)[C@H](CO)NC(=O)[C@@H]([C@@H](O)[C@@H]2CN=C(N)N2[C@H]2O[C@H](CO)[C@@H](O)[C@H](O)[C@@H]2O)NC(=O)[C@H]([C@H](O)[C@@H]2CN=C(N)N2)NC(=O)[C@@H](Cc2ccc3nc(-c4ccc(C(=O)O)cc4)oc3c2)NC1=O",
  "CCCC1(C)CC(=O)N(CCCCN2CCN(c3nsc4ccccc34)CC2)C(=O)C1.Cl",
  "CSCC[C@H](NC(=O)[C@@H](CC(C)C)NC(=O)CNC(=O)[C@H](Cc1ccccc1)NC(=O)[C@H](Cc1ccccc1)NC(=O)[C@@H](CCC(N)=O)NC(=O)[C@@H](CCC(N)=O)NC(=O)[C@@H]1CCCN1C(=O)[C@@H](CCCCN)NC(=O)[C@@H]1CCCN1C(=O)[C@@H](N)CCCN=C(N)N)C(N)=O",
  "CC(=O)Nc1ccc(C[C@H](NC(=O)[C@H](CO)NC(=O)[C@@H](Cc2cccnc2)NC(=O)[C@@H](Cc2ccc(Cl)cc2)NC(=O)[C@@H](Cc2ccc3ccccc3c2)NC(C)=O)C(=O)N[C@@H](Cc2ccc(CNC(N)=O)cc2)C(=O)N[C@@H](CC(C)C)C(=O)N[C@@H](CCCCNC(C)C)C(=O)N2CCC[C@H]2C(=O)N[C@H](C)C(N)=O)cc1",
  "CO[C@]1(CC[C@H](C)CO[C@@H]2O[C@H](CO)[C@@H](O)[C@H](O)[C@H]2O)O[C@H]2C[C@H]3[C@@H]4CC=C5C[C@@H](O[C@@H]6O[C@H](CO)[C@@H](O)[C@H](O[C@@H]7O[C@@H](C)[C@H](O[C@@H]8O[C@H](CO)[C@@H](O)[C@H](O)[C@H]8O)[C@@H](O)[C@H]7O)[C@H]6O[C@@H]6O[C@@H](C)[C@H](O)[C@@H](O)[C@H]6O)CC[C@]5(C)[C@H]4CC[C@]3(C)[C@H]2[C@@H]1C",
  "Cl.O=C(Nc1ccc2c(c1)c1ccccc1n2CCCCN1CCN(C/C=C/c2ccccc2)CC1)c1ccccc1",
  "CC(C)=CCC/C(C)=C/C=C/C(=O)N1CCCC1",
  "CSCC[C@H](NC(=O)[C@H](CC(C)C)NC(=O)CNC(=O)[C@H](Cc1ccccc1)NC(=O)[C@@H](Cc1ccccc1)NC(=O)[C@@H](CCC(N)=O)NC(=O)[C@@H](CCC(N)=O)NC(=O)[C@@H]1CCCN1C(=O)[C@@H](CCCCN)NC(=O)[C@H]1CCCN1C(=O)[C@H](N)CCCN=C(N)N)C(N)=O",
  "C[C@@H](c1ccccc1)[C@@H]1NC(=O)CNC(=O)[C@H](CO)NC(=O)[C@@H]([C@@H](O)[C@@H]2CN=C(N)N2[C@H]2O[C@H](CO)[C@@H](O)[C@H](O)[C@@H]2O)NC(=O)[C@H]([C@@H](O)[C@@H]2CN=C(N)N2)NC(=O)[C@@H](Cc2ccc(O[C@H]3O[C@H](CO)[C@@H](O[C@H]4O[C@H](COCc5cccs5)[C@@H](O)[C@H](O)[C@@H]4O)[C@H](O)[C@@H]3O)cc2)NC1=O",
  "CNC(=O)c1cc(C(O)CNC(C)CCc2ccc3c(c2)OCO3)ccc1O.Cl",
  "CNC(=O)[C@H](CCCNC(=O)OC(C)(C)C)NC(=O)[C@H](CCCc1ccccc1)[C@@](C)(O)C(=O)NO",
  "COc1ccccc1N1CCN(CCCNC(=O)c2ccccc2I)CC1.O=C(O)C(=O)O",
  "Cc1cc(NC(=O)c2cc(Cl)cc(Cl)c2O)ccc1Sc1nc2ccccc2s1",
  "CN(C/C=C/c1ccc(C#N)cc1)Cc1ccc2c(c1)CCO2",
  "COc1ccc(CNc2nnc(N3CCC(O)CC3)c3ccc(C#N)cc23)cc1Cl",
  "Cc1cccc(NC(=S)Nc2ccc3c(c2)C(=O)OC3)c1",
  "C=CCn1cc(C[C@@H]2NC(=O)[C@@H]3CCCN3C2=O)c2ccc(OC)cc21",
  "Cc1ccc(Oc2nc3ccccc3nc2N2CCN(C)CC2)cc1",
  "O=C1CC(c2ccc(-c3ccccc3)cc2)c2c(ccc3ccccc23)N1",
  "CC(=O)NC(C(=O)N1CCSCC1)[C@H]1CC(C(=O)O)C[C@@H]1N=C(N)N",
  "CCCc1cnnn1-c1c(Cl)cc(C(F)(F)F)cc1Cl",
  "O=C(O)C(=O)Nc1nc(-c2cc(Cl)no2)cs1",
  "CCc1c(C)[nH]c2c1/C(=N/OC(=O)NCCc1cccnc1)CCC2",
  "CCC[C@@H]1NC(=O)[C@@H](C(C)C)NC(=O)[C@@H](Cc2ccc(O)cc2)NCc2ccccc2CCCCNC1=O",
  "COc1cc2c(cc1OC)CC(=O)N(CCCN(C)CCc1ccccn1)CC2",
  "CCN(NC(=O)[C@H]1CCCN1C(=O)[C@@H](NC(=O)[C@@H](NC(=O)[C@H](CC(=O)O)NC(=O)[C@H](CCC(=O)O)NC(=O)[C@@H](NC(=O)[C@H](CC(=O)O)NC(C)=O)[C@@H](C)O)C(C)C)C(C)C)C(=O)Oc1ccc([N+](=O)[O-])cc1",
  "C[C@H]1CC[C@@]2(OC1)O[C@H]1CC3[C@@H]4CC=C5C[C@@H](O[C@@H]6O[C@H](CO)[C@@H](O[C@H]7O[C@H](C)[C@@H](OCCNC(=O)CCCCl)[C@H](O)[C@@H]7O)[C@H](O)[C@H]6O[C@H]6O[C@H](C)[C@@H](O)[C@H](O)[C@@H]6O)CC[C@]5(C)[C@H]4CC[C@]3(C)[C@H]1[C@@H]2C",
  "CC[C@H](C)[C@H](NC(=O)[C@H](Cc1ccc(OP(=O)(O)O)cc1)NC(=O)[C@H](CC(N)=O)NC(=O)[C@H](CC(C)C)NC(C)=O)C(=O)N[C@@H](CC(=O)O)C(=O)N[C@@H](CC(C)C)C(=O)N[C@@H](CC(=O)O)C(=O)N[C@@H](CC(C)C)C(=O)N[C@H](C(N)=O)C(C)C",
  "O=C(NC[C@@H]1CCCNC1)[C@H]1CCCN1C(=O)[C@@H]1C[C@@H](O)CN1C(=O)CC(c1ccc(F)cc1)(c1ccc(F)cc1)c1ccc(F)cc1",
  "CCC(C)CNc1nc(C#N)nc2c1NCN2Cc1ccccc1",
  "CCOC(=O)COC(=O)CCCNC(=O)NC12CC3CC(CC(C3)C1)C2",
  "CC[C@@H](c1ccc(C(F)(F)F)cc1)N1CCN(C2(C)CCN(C(=O)c3c(C)ncnc3C)CC2)C[C@@H]1C",
  "CCCCCCC[C@H]1OC(=O)C[C@@H](O)[C@H](Cc2ccccc2)N(C)C(=O)[C@H](Cc2ccccc2)OC(=O)[C@H]1C",
  "CCCN1c2cc(C)nc3c(-c4ccc(Cl)cc4Cl)nn(c23)C[C@@H]1CC",
  "CN(C)[C@H]1[C@@H](O[C@H]2O[C@H](CO)[C@@H](O)[C@H](N)[C@H]2O)[C@H](NC(=O)[C@@H](O)CCN)C[C@H](N)[C@H]1O[C@H]1O[C@H](CN)CC[C@H]1N",
  "N=C(N)NC(=O)OCc1cccc(N2CCC(Oc3cccnc3)CC2)c1F",
  "CC[C@H](C)[C@H](NC(=O)CNC(=O)[C@H](Cc1ccccc1)NC(=O)[C@H](CO)NC(=O)[C@H](CC(N)=O)NC(=O)[C@H](Cc1c[nH]c2ccccc12)NC(=O)[C@H](CC(N)=O)NC(=O)[C@H](Cc1ccc(O)cc1)NC(=O)[C@H](CC(N)=O)NC(=O)[C@@H]1CCCN1C(=O)[C@@H](N)CC(C)C)C(=O)N[C@@H](CCCNC(=N)N)C(=O)N[C@@H](Cc1ccccc1)C(N)=O",
  "CCCCc1oc2ccccc2c1Cc1cccc(/C(C)=C/Cn2oc(=O)[nH]c2=O)c1",
  "C[C@H](NC(=O)[C@H]1Cc2c(sc3ccccc23)CN1)c1ccccc1.Cl",
  "Oc1cc(Cl)ccc1Oc1ccc(Cl)cc1CN1CCN(C(c2ccccc2)c2ccccc2)CC1",
  "COC(=O)c1cc(CCc2ccc(OC)cc2OC)ccc1O",
  "C=C(CO)[C@]12C=C3C(=O)C[C@@H](C(C)C)[C@]3(C)C[C@@H](O)[C@@]1(C)CC(=O)O2",
  "C=C(CC(O)C(C)(O)[C@H]1CC[C@H]2C3=C[C@H](OC(C)=O)[C@H]4[C@@H](OC(C)=O)[C@@H](O)CC[C@]4(C)[C@H]3CC[C@]12C)C(C)C"};

void InitializeMols(std::vector<std::unique_ptr<ROMol>>& mols) {
  for (const auto& smi : rdkitTestSmiles) {
    ROMol* mol = SmilesToMol(smi);
    assert(mol != nullptr);
    mols.emplace_back(mol);
  }
}

template <typename ParamType> class SimilarityParamTestFixture : public testing::TestWithParam<ParamType> {
 protected:
  SimilarityParamTestFixture() { InitializeMols(mols_); }

  std::vector<std::unique_ptr<ROMol>> mols_;
};

}  // namespace

// --------------------------------
// Supplementary functions
// --------------------------------

// TODO: Move this to a helper utility or consolidate with other similar functions
template <typename T, typename OtherT>
cuda::std::span<const OtherT> castAsSpanOfSmallerType(const AsyncDeviceVector<T>& vec) {
  static_assert(sizeof(OtherT) <= sizeof(T), "Size of smaller type must be less than or equal to the larger type.");
  static_assert(sizeof(T) % sizeof(OtherT) == 0, "Size of smaller type must be a divisor of the larger type.");
  constexpr int sizeMultiplier = sizeof(T) / sizeof(OtherT);
  assert(vec.size() > 0);
  return cuda::std::span<OtherT>(reinterpret_cast<OtherT*>(vec.data()), vec.size() * sizeMultiplier);
}

// --------------------------------
// Parameterized cross- and self-similarity tests with metric selection
// --------------------------------

enum class SimMetric {
  Tanimoto,
  Cosine
};
<<<<<<< HEAD

// Cross: N, M, bits, metric
using CrossParams = std::tuple<int, int, int, SimMetric>;

class CrossSimilarityParamTestFixture : public testing::TestWithParam<CrossParams> {
 protected:
  CrossSimilarityParamTestFixture() { InitializeMols(mols_); }

  std::vector<std::unique_ptr<ROMol>> mols_;
};
static std::string SimMetricToString(SimMetric m) {
  switch (m) {
    case SimMetric::Tanimoto:
      return "Tan";
    case SimMetric::Cosine:
      return "Cos";
  }
  return "Unknown";
}

static std::string CrossTestName(const testing::TestParamInfo<CrossParams>& info) {
  const auto [n, m, bits, metric] = info.param;
  return SimMetricToString(metric) + std::string("_N") + std::to_string(n) + "_M" + std::to_string(m) + "_B" +
         std::to_string(bits);
}

=======

// Cross: N, M, bits, metric
using CrossParams = std::tuple<int, int, int, SimMetric>;

class CrossSimilarityParamTestFixture : public testing::TestWithParam<CrossParams> {
 protected:
  CrossSimilarityParamTestFixture() { InitializeMols(mols_); }

  std::vector<std::unique_ptr<ROMol>> mols_;
};
static std::string SimMetricToString(SimMetric m) {
  switch (m) {
    case SimMetric::Tanimoto:
      return "Tan";
    case SimMetric::Cosine:
      return "Cos";
  }
  return "Unknown";
}

static std::string CrossTestName(const testing::TestParamInfo<CrossParams>& info) {
  const auto [n, m, bits, metric] = info.param;
  return SimMetricToString(metric) + std::string("_N") + std::to_string(n) + "_M" + std::to_string(m) + "_B" +
         std::to_string(bits);
}

>>>>>>> b7da0de8
TEST_P(CrossSimilarityParamTestFixture, CrossCpuGpuAgree) {
  const auto [N, M, kNumBits, metric] = GetParam();

  std::vector<std::unique_ptr<ExplicitBitVect>> explicitVectsA;
  std::vector<std::unique_ptr<ExplicitBitVect>> explicitVectsB;
  explicitVectsA.reserve(N);
  explicitVectsB.reserve(M);

  for (int i = 0; i < N; ++i) {
    const size_t idx = static_cast<size_t>(i) % mols_.size();
    explicitVectsA.emplace_back(MorganFingerprints::getFingerprintAsBitVect(*mols_[idx], 3, kNumBits));
  }
  for (int j = 0; j < M; ++j) {
    const size_t idx = static_cast<size_t>(j) % mols_.size();
    explicitVectsB.emplace_back(MorganFingerprints::getFingerprintAsBitVect(*mols_[idx], 3, kNumBits));
  }

  std::vector<double> wantSimilarities;
  wantSimilarities.reserve(static_cast<size_t>(N) * static_cast<size_t>(M));
  for (const auto& a : explicitVectsA) {
    for (const auto& b : explicitVectsB) {
      if (metric == SimMetric::Tanimoto) {
        wantSimilarities.push_back(TanimotoSimilarity(*a, *b));
      } else {
        wantSimilarities.push_back(CosineSimilarity(*a, *b));
      }
    }
  }

  std::vector<std::uint64_t> bitsA;
  std::vector<std::uint64_t> bitsB;
  for (const auto& bitVec : explicitVectsA) {
    boost::to_block_range(*bitVec->dp_bits, std::back_inserter(bitsA));
  }
  for (const auto& bitVec : explicitVectsB) {
    boost::to_block_range(*bitVec->dp_bits, std::back_inserter(bitsB));
<<<<<<< HEAD
  }

  AsyncDeviceVector<std::uint64_t> bitsGpuA(bitsA.size());
  AsyncDeviceVector<std::uint64_t> bitsGpuB(bitsB.size());
  bitsGpuA.copyFromHost(bitsA);
  bitsGpuB.copyFromHost(bitsB);
  auto bitsGpuSpanA = castAsSpanOfSmallerType<std::uint64_t, std::uint32_t>(bitsGpuA);
  auto bitsGpuSpanB = castAsSpanOfSmallerType<std::uint64_t, std::uint32_t>(bitsGpuB);

  AsyncDeviceVector<double> gotSimilaritiesGpu =
    (metric == SimMetric::Tanimoto) ? crossTanimotoSimilarityGpuResult(bitsGpuSpanA, bitsGpuSpanB, kNumBits) :
                                      crossCosineSimilarityGpuResult(bitsGpuSpanA, bitsGpuSpanB, kNumBits);
  std::vector<double> gotSimilaritiesCpu(gotSimilaritiesGpu.size());
  gotSimilaritiesGpu.copyToHost(gotSimilaritiesCpu);
  cudaDeviceSynchronize();
  EXPECT_THAT(gotSimilaritiesCpu, testing::Pointwise(testing::DoubleNear(1e-5), wantSimilarities));
}

INSTANTIATE_TEST_SUITE_P(CrossSimilarity,
                         CrossSimilarityParamTestFixture,
                         testing::Combine(testing::Values(1, 10, 100),
                                          testing::Values(1, 10, 100),
                                          testing::Values(128, 2048),
                                          testing::Values(SimMetric::Tanimoto, SimMetric::Cosine)),
                         CrossTestName);

// --------------------------------
// Parameterized self-similarity tests (N, bits, metric)
// --------------------------------

using SelfParams = std::tuple<int, int, SimMetric>;  // N, bits, metric

class SelfSimilarityParamTestFixture : public testing::TestWithParam<SelfParams> {
 protected:
  SelfSimilarityParamTestFixture() { InitializeMols(mols_); }

  std::vector<std::unique_ptr<ROMol>> mols_;
};

static std::string SelfTestName(const testing::TestParamInfo<SelfParams>& info) {
  const auto [n, bits, metric] = info.param;
  return SimMetricToString(metric) + std::string("_N") + std::to_string(n) + "_B" + std::to_string(bits);
}

TEST_P(SelfSimilarityParamTestFixture, SelfCpuGpuAgree) {
  const auto [N, kNumBits, metric] = GetParam();

  std::vector<std::unique_ptr<ExplicitBitVect>> explicitVects;
  explicitVects.reserve(N);
  for (int i = 0; i < N; ++i) {
    const size_t idx = static_cast<size_t>(i) % mols_.size();
    explicitVects.emplace_back(MorganFingerprints::getFingerprintAsBitVect(*mols_[idx], 3, kNumBits));
  }

  std::vector<double> wantSimilarities;
  wantSimilarities.reserve(static_cast<size_t>(N) * static_cast<size_t>(N));
  for (const auto& a : explicitVects) {
    for (const auto& b : explicitVects) {
      if (metric == SimMetric::Tanimoto) {
        wantSimilarities.push_back(TanimotoSimilarity(*a, *b));
      } else {
        wantSimilarities.push_back(CosineSimilarity(*a, *b));
      }
    }
  }

  std::vector<std::uint64_t> bits;
  for (const auto& bitVec : explicitVects) {
    boost::to_block_range(*bitVec->dp_bits, std::back_inserter(bits));
  }

  AsyncDeviceVector<std::uint64_t> bitsGpu(bits.size());
  bitsGpu.copyFromHost(bits);
  auto bitsGpuSpan = castAsSpanOfSmallerType<std::uint64_t, std::uint32_t>(bitsGpu);

  AsyncDeviceVector<double> gotSimilaritiesGpu = (metric == SimMetric::Tanimoto) ?
                                                   crossTanimotoSimilarityGpuResult(bitsGpuSpan, kNumBits) :
                                                   crossCosineSimilarityGpuResult(bitsGpuSpan, kNumBits);
  std::vector<double>       gotSimilaritiesCpu(gotSimilaritiesGpu.size());
=======
  }

  AsyncDeviceVector<std::uint64_t> bitsGpuA(bitsA.size());
  AsyncDeviceVector<std::uint64_t> bitsGpuB(bitsB.size());
  bitsGpuA.copyFromHost(bitsA);
  bitsGpuB.copyFromHost(bitsB);
  auto bitsGpuSpanA = castAsSpanOfSmallerType<std::uint64_t, std::uint32_t>(bitsGpuA);
  auto bitsGpuSpanB = castAsSpanOfSmallerType<std::uint64_t, std::uint32_t>(bitsGpuB);

  AsyncDeviceVector<double> gotSimilaritiesGpu =
    (metric == SimMetric::Tanimoto) ? crossTanimotoSimilarityGpuResult(bitsGpuSpanA, bitsGpuSpanB, kNumBits) :
                                      crossCosineSimilarityGpuResult(bitsGpuSpanA, bitsGpuSpanB, kNumBits);
  std::vector<double> gotSimilaritiesCpu(gotSimilaritiesGpu.size());
>>>>>>> b7da0de8
  gotSimilaritiesGpu.copyToHost(gotSimilaritiesCpu);
  cudaDeviceSynchronize();
  EXPECT_THAT(gotSimilaritiesCpu, testing::Pointwise(testing::DoubleNear(1e-5), wantSimilarities));
}

<<<<<<< HEAD
INSTANTIATE_TEST_SUITE_P(SelfSimilarity,
                         SelfSimilarityParamTestFixture,
                         testing::Combine(testing::Values(1, 10, 100),
                                          testing::Values(128, 2048),
                                          testing::Values(SimMetric::Tanimoto, SimMetric::Cosine)),
                         SelfTestName);

// --------------------------------
// Cross similarity CPU result tests (parameterized)
// --------------------------------

// Cross CPU params: N, M, bits
using CrossCpuParams = std::tuple<int, int, int>;

class CrossCpuSimilarityParamTestFixture : public testing::TestWithParam<CrossCpuParams> {
 protected:
  CrossCpuSimilarityParamTestFixture() { InitializeMols(mols_); }

  std::vector<std::unique_ptr<ROMol>> mols_;
};

static std::string CrossCpuTestName(const testing::TestParamInfo<CrossCpuParams>& info) {
  const auto [n, m, bits] = info.param;
  return std::string("CPU_Tan_N") + std::to_string(n) + "_M" + std::to_string(m) + "_B" + std::to_string(bits);
}

// Default memory path (may compute in a single shot)
TEST_P(CrossCpuSimilarityParamTestFixture, DefaultMemoryAgrees) {
  const auto [N, M, kNumBits] = GetParam();

  std::vector<std::unique_ptr<ExplicitBitVect>> explicitVectsA;
  std::vector<std::unique_ptr<ExplicitBitVect>> explicitVectsB;
  explicitVectsA.reserve(N);
  explicitVectsB.reserve(M);
  for (int i = 0; i < N; ++i) {
    const size_t idx = static_cast<size_t>(i) % mols_.size();
    explicitVectsA.emplace_back(MorganFingerprints::getFingerprintAsBitVect(*mols_[idx], 3, kNumBits));
  }
  for (int j = 0; j < M; ++j) {
    const size_t idx = static_cast<size_t>(j) % mols_.size();
    explicitVectsB.emplace_back(MorganFingerprints::getFingerprintAsBitVect(*mols_[idx], 3, kNumBits));
  }

  std::vector<double> wantSimilarities;
  wantSimilarities.reserve(static_cast<size_t>(N) * static_cast<size_t>(M));
  for (const auto& a : explicitVectsA) {
    for (const auto& b : explicitVectsB) {
      wantSimilarities.push_back(TanimotoSimilarity(*a, *b));
    }
  }

  std::vector<std::uint64_t> bitsA;
  std::vector<std::uint64_t> bitsB;
  for (const auto& bitVec : explicitVectsA) {
    boost::to_block_range(*bitVec->dp_bits, std::back_inserter(bitsA));
  }
  for (const auto& bitVec : explicitVectsB) {
    boost::to_block_range(*bitVec->dp_bits, std::back_inserter(bitsB));
  }

  AsyncDeviceVector<std::uint64_t> bitsGpuA(bitsA.size());
  AsyncDeviceVector<std::uint64_t> bitsGpuB(bitsB.size());
  bitsGpuA.copyFromHost(bitsA);
  bitsGpuB.copyFromHost(bitsB);
  auto bitsGpuSpanA = castAsSpanOfSmallerType<std::uint64_t, std::uint32_t>(bitsGpuA);
  auto bitsGpuSpanB = castAsSpanOfSmallerType<std::uint64_t, std::uint32_t>(bitsGpuB);

  const auto got = crossTanimotoSimilarityCPUResult(bitsGpuSpanA, bitsGpuSpanB, kNumBits);
  cudaDeviceSynchronize();
  EXPECT_THAT(got, testing::Pointwise(testing::DoubleNear(1e-5), wantSimilarities));
}

// Constrained memory: attempt to force segmentation when feasible (e.g., N>=100)
TEST_P(CrossCpuSimilarityParamTestFixture, ConstrainedMemoryAgrees) {
  const auto [N, M, kNumBits] = GetParam();

  std::vector<std::unique_ptr<ExplicitBitVect>> explicitVectsA;
  std::vector<std::unique_ptr<ExplicitBitVect>> explicitVectsB;
  explicitVectsA.reserve(N);
  explicitVectsB.reserve(M);
  for (int i = 0; i < N; ++i) {
    const size_t idx = static_cast<size_t>(i) % mols_.size();
    explicitVectsA.emplace_back(MorganFingerprints::getFingerprintAsBitVect(*mols_[idx], 3, kNumBits));
  }
  for (int j = 0; j < M; ++j) {
    const size_t idx = static_cast<size_t>(j) % mols_.size();
    explicitVectsB.emplace_back(MorganFingerprints::getFingerprintAsBitVect(*mols_[idx], 3, kNumBits));
  }

  std::vector<double> wantSimilarities;
  wantSimilarities.reserve(static_cast<size_t>(N) * static_cast<size_t>(M));
  for (const auto& a : explicitVectsA) {
    for (const auto& b : explicitVectsB) {
      wantSimilarities.push_back(TanimotoSimilarity(*a, *b));
    }
  }

  std::vector<std::uint64_t> bitsA;
  std::vector<std::uint64_t> bitsB;
  for (const auto& bitVec : explicitVectsA) {
    boost::to_block_range(*bitVec->dp_bits, std::back_inserter(bitsA));
  }
  for (const auto& bitVec : explicitVectsB) {
    boost::to_block_range(*bitVec->dp_bits, std::back_inserter(bitsB));
  }

  AsyncDeviceVector<std::uint64_t> bitsGpuA(bitsA.size());
  AsyncDeviceVector<std::uint64_t> bitsGpuB(bitsB.size());
  bitsGpuA.copyFromHost(bitsA);
  bitsGpuB.copyFromHost(bitsB);
  auto bitsGpuSpanA = castAsSpanOfSmallerType<std::uint64_t, std::uint32_t>(bitsGpuA);
  auto bitsGpuSpanB = castAsSpanOfSmallerType<std::uint64_t, std::uint32_t>(bitsGpuB);

  const size_t           totalBytes   = static_cast<size_t>(N) * static_cast<size_t>(M) * sizeof(double);
  // Minimal bytes to support two rotating buffers for a batch of 32 rows
  // Derived from kernel's buffer math: freeBytes >= ceil( (32*M) * (20*sizeof(double)) / 9 )
  const size_t           minThreshold = ((size_t)32 * (size_t)M * (size_t)20 * sizeof(double) + 8) / 9;
  const size_t           margin       = 64;
  CrossSimilarityOptions opts;
  if (totalBytes > minThreshold + margin) {
    opts.maxDeviceMemoryBytes = minThreshold + margin;  // forces segmented path
  } else {
    opts.maxDeviceMemoryBytes = totalBytes + margin;  // not enough headroom to segment; compute single-shot
  }

  const auto got = crossTanimotoSimilarityCPUResult(bitsGpuSpanA, bitsGpuSpanB, kNumBits, opts);
  cudaDeviceSynchronize();
  EXPECT_THAT(got, testing::Pointwise(testing::DoubleNear(1e-5), wantSimilarities));
}

INSTANTIATE_TEST_SUITE_P(CrossCpuSimilarity,
                         CrossCpuSimilarityParamTestFixture,
                         testing::Combine(testing::Values(1, 10, 100),
                                          testing::Values(1, 10, 100),
                                          testing::Values(128, 2048)),
                         CrossCpuTestName);

// --------------------------------
// Cosine cross CPU tests (default and constrained memory)
// --------------------------------

class CrossCpuCosineSimilarityParamTestFixture : public testing::TestWithParam<CrossCpuParams> {
 protected:
  CrossCpuCosineSimilarityParamTestFixture() { InitializeMols(mols_); }

  std::vector<std::unique_ptr<ROMol>> mols_;
};

static std::string CrossCpuCosTestName(const testing::TestParamInfo<CrossCpuParams>& info) {
  const auto [n, m, bits] = info.param;
  return std::string("CPU_Cos_N") + std::to_string(n) + "_M" + std::to_string(m) + "_B" + std::to_string(bits);
}

TEST_P(CrossCpuCosineSimilarityParamTestFixture, DefaultMemoryAgrees) {
  const auto [N, M, kNumBits] = GetParam();

  std::vector<std::unique_ptr<ExplicitBitVect>> explicitVectsA;
  std::vector<std::unique_ptr<ExplicitBitVect>> explicitVectsB;
  explicitVectsA.reserve(N);
  explicitVectsB.reserve(M);
  for (int i = 0; i < N; ++i) {
    const size_t idx = static_cast<size_t>(i) % mols_.size();
    explicitVectsA.emplace_back(MorganFingerprints::getFingerprintAsBitVect(*mols_[idx], 3, kNumBits));
  }
  for (int j = 0; j < M; ++j) {
    const size_t idx = static_cast<size_t>(j) % mols_.size();
    explicitVectsB.emplace_back(MorganFingerprints::getFingerprintAsBitVect(*mols_[idx], 3, kNumBits));
  }

  std::vector<double> wantSimilarities;
  wantSimilarities.reserve(static_cast<size_t>(N) * static_cast<size_t>(M));
  for (const auto& a : explicitVectsA) {
    for (const auto& b : explicitVectsB) {
      wantSimilarities.push_back(CosineSimilarity(*a, *b));
    }
  }

  std::vector<std::uint64_t> bitsA;
  std::vector<std::uint64_t> bitsB;
  for (const auto& bitVec : explicitVectsA) {
    boost::to_block_range(*bitVec->dp_bits, std::back_inserter(bitsA));
  }
  for (const auto& bitVec : explicitVectsB) {
    boost::to_block_range(*bitVec->dp_bits, std::back_inserter(bitsB));
  }

  AsyncDeviceVector<std::uint64_t> bitsGpuA(bitsA.size());
  AsyncDeviceVector<std::uint64_t> bitsGpuB(bitsB.size());
  bitsGpuA.copyFromHost(bitsA);
  bitsGpuB.copyFromHost(bitsB);
  auto bitsGpuSpanA = castAsSpanOfSmallerType<std::uint64_t, std::uint32_t>(bitsGpuA);
  auto bitsGpuSpanB = castAsSpanOfSmallerType<std::uint64_t, std::uint32_t>(bitsGpuB);

  const auto got = crossCosineSimilarityCPUResult(bitsGpuSpanA, bitsGpuSpanB, kNumBits);
  cudaDeviceSynchronize();
  EXPECT_THAT(got, testing::Pointwise(testing::DoubleNear(1e-5), wantSimilarities));
}

TEST_P(CrossCpuCosineSimilarityParamTestFixture, ConstrainedMemoryAgrees) {
  const auto [N, M, kNumBits] = GetParam();

  std::vector<std::unique_ptr<ExplicitBitVect>> explicitVectsA;
  std::vector<std::unique_ptr<ExplicitBitVect>> explicitVectsB;
  explicitVectsA.reserve(N);
  explicitVectsB.reserve(M);
  for (int i = 0; i < N; ++i) {
    const size_t idx = static_cast<size_t>(i) % mols_.size();
    explicitVectsA.emplace_back(MorganFingerprints::getFingerprintAsBitVect(*mols_[idx], 3, kNumBits));
  }
  for (int j = 0; j < M; ++j) {
    const size_t idx = static_cast<size_t>(j) % mols_.size();
    explicitVectsB.emplace_back(MorganFingerprints::getFingerprintAsBitVect(*mols_[idx], 3, kNumBits));
  }

  std::vector<double> wantSimilarities;
  wantSimilarities.reserve(static_cast<size_t>(N) * static_cast<size_t>(M));
  for (const auto& a : explicitVectsA) {
    for (const auto& b : explicitVectsB) {
      wantSimilarities.push_back(CosineSimilarity(*a, *b));
    }
  }

  std::vector<std::uint64_t> bitsA;
  std::vector<std::uint64_t> bitsB;
  for (const auto& bitVec : explicitVectsA) {
    boost::to_block_range(*bitVec->dp_bits, std::back_inserter(bitsA));
  }
  for (const auto& bitVec : explicitVectsB) {
    boost::to_block_range(*bitVec->dp_bits, std::back_inserter(bitsB));
  }

  AsyncDeviceVector<std::uint64_t> bitsGpuA(bitsA.size());
  AsyncDeviceVector<std::uint64_t> bitsGpuB(bitsB.size());
  bitsGpuA.copyFromHost(bitsA);
  bitsGpuB.copyFromHost(bitsB);
  auto bitsGpuSpanA = castAsSpanOfSmallerType<std::uint64_t, std::uint32_t>(bitsGpuA);
  auto bitsGpuSpanB = castAsSpanOfSmallerType<std::uint64_t, std::uint32_t>(bitsGpuB);

  const size_t           totalBytes   = static_cast<size_t>(N) * static_cast<size_t>(M) * sizeof(double);
  const size_t           minThreshold = ((size_t)32 * (size_t)M * (size_t)20 * sizeof(double) + 8) / 9;
  const size_t           margin       = 64;
  CrossSimilarityOptions opts;
  if (totalBytes > minThreshold + margin) {
    opts.maxDeviceMemoryBytes = minThreshold + margin;
  } else {
    opts.maxDeviceMemoryBytes = totalBytes + margin;
  }

  const auto got = crossCosineSimilarityCPUResult(bitsGpuSpanA, bitsGpuSpanB, kNumBits, opts);
  cudaDeviceSynchronize();
  EXPECT_THAT(got, testing::Pointwise(testing::DoubleNear(1e-5), wantSimilarities));
}

INSTANTIATE_TEST_SUITE_P(CrossCpuCosineSimilarity,
                         CrossCpuCosineSimilarityParamTestFixture,
                         testing::Combine(testing::Values(1, 10, 100),
                                          testing::Values(1, 10, 100),
                                          testing::Values(128, 2048)),
                         CrossCpuCosTestName);
=======
INSTANTIATE_TEST_SUITE_P(CrossSimilarity,
                         CrossSimilarityParamTestFixture,
                         testing::Combine(testing::Values(1, 10, 100),
                                          testing::Values(1, 10, 100),
                                          testing::Values(128, 2048),
                                          testing::Values(SimMetric::Tanimoto, SimMetric::Cosine)),
                         CrossTestName);

// --------------------------------
// Parameterized self-similarity tests (N, bits, metric)
// --------------------------------

using SelfParams = std::tuple<int, int, SimMetric>;  // N, bits, metric

class SelfSimilarityParamTestFixture : public testing::TestWithParam<SelfParams> {
 protected:
  SelfSimilarityParamTestFixture() { InitializeMols(mols_); }

  std::vector<std::unique_ptr<ROMol>> mols_;
};

static std::string SelfTestName(const testing::TestParamInfo<SelfParams>& info) {
  const auto [n, bits, metric] = info.param;
  return SimMetricToString(metric) + std::string("_N") + std::to_string(n) + "_B" + std::to_string(bits);
}

TEST_P(SelfSimilarityParamTestFixture, SelfCpuGpuAgree) {
  const auto [N, kNumBits, metric] = GetParam();

  std::vector<std::unique_ptr<ExplicitBitVect>> explicitVects;
  explicitVects.reserve(N);
  for (int i = 0; i < N; ++i) {
    const size_t idx = static_cast<size_t>(i) % mols_.size();
    explicitVects.emplace_back(MorganFingerprints::getFingerprintAsBitVect(*mols_[idx], 3, kNumBits));
  }

  std::vector<double> wantSimilarities;
  wantSimilarities.reserve(static_cast<size_t>(N) * static_cast<size_t>(N));
  for (const auto& a : explicitVects) {
    for (const auto& b : explicitVects) {
      if (metric == SimMetric::Tanimoto) {
        wantSimilarities.push_back(TanimotoSimilarity(*a, *b));
      } else {
        wantSimilarities.push_back(CosineSimilarity(*a, *b));
      }
    }
  }

  std::vector<std::uint64_t> bits;
  for (const auto& bitVec : explicitVects) {
    boost::to_block_range(*bitVec->dp_bits, std::back_inserter(bits));
  }

  AsyncDeviceVector<std::uint64_t> bitsGpu(bits.size());
  bitsGpu.copyFromHost(bits);
  auto bitsGpuSpan = castAsSpanOfSmallerType<std::uint64_t, std::uint32_t>(bitsGpu);

  AsyncDeviceVector<double> gotSimilaritiesGpu = (metric == SimMetric::Tanimoto) ?
                                                   crossTanimotoSimilarityGpuResult(bitsGpuSpan, kNumBits) :
                                                   crossCosineSimilarityGpuResult(bitsGpuSpan, kNumBits);
  std::vector<double>       gotSimilaritiesCpu(gotSimilaritiesGpu.size());
  gotSimilaritiesGpu.copyToHost(gotSimilaritiesCpu);
  cudaDeviceSynchronize();
  EXPECT_THAT(gotSimilaritiesCpu, testing::Pointwise(testing::DoubleNear(1e-5), wantSimilarities));
}

INSTANTIATE_TEST_SUITE_P(SelfSimilarity,
                         SelfSimilarityParamTestFixture,
                         testing::Combine(testing::Values(1, 10, 100),
                                          testing::Values(128, 2048),
                                          testing::Values(SimMetric::Tanimoto, SimMetric::Cosine)),
                         SelfTestName);
>>>>>>> b7da0de8
<|MERGE_RESOLUTION|>--- conflicted
+++ resolved
@@ -164,7 +164,6 @@
   Tanimoto,
   Cosine
 };
-<<<<<<< HEAD
 
 // Cross: N, M, bits, metric
 using CrossParams = std::tuple<int, int, int, SimMetric>;
@@ -191,34 +190,6 @@
          std::to_string(bits);
 }
 
-=======
-
-// Cross: N, M, bits, metric
-using CrossParams = std::tuple<int, int, int, SimMetric>;
-
-class CrossSimilarityParamTestFixture : public testing::TestWithParam<CrossParams> {
- protected:
-  CrossSimilarityParamTestFixture() { InitializeMols(mols_); }
-
-  std::vector<std::unique_ptr<ROMol>> mols_;
-};
-static std::string SimMetricToString(SimMetric m) {
-  switch (m) {
-    case SimMetric::Tanimoto:
-      return "Tan";
-    case SimMetric::Cosine:
-      return "Cos";
-  }
-  return "Unknown";
-}
-
-static std::string CrossTestName(const testing::TestParamInfo<CrossParams>& info) {
-  const auto [n, m, bits, metric] = info.param;
-  return SimMetricToString(metric) + std::string("_N") + std::to_string(n) + "_M" + std::to_string(m) + "_B" +
-         std::to_string(bits);
-}
-
->>>>>>> b7da0de8
 TEST_P(CrossSimilarityParamTestFixture, CrossCpuGpuAgree) {
   const auto [N, M, kNumBits, metric] = GetParam();
 
@@ -255,7 +226,6 @@
   }
   for (const auto& bitVec : explicitVectsB) {
     boost::to_block_range(*bitVec->dp_bits, std::back_inserter(bitsB));
-<<<<<<< HEAD
   }
 
   AsyncDeviceVector<std::uint64_t> bitsGpuA(bitsA.size());
@@ -335,27 +305,11 @@
                                                    crossTanimotoSimilarityGpuResult(bitsGpuSpan, kNumBits) :
                                                    crossCosineSimilarityGpuResult(bitsGpuSpan, kNumBits);
   std::vector<double>       gotSimilaritiesCpu(gotSimilaritiesGpu.size());
-=======
-  }
-
-  AsyncDeviceVector<std::uint64_t> bitsGpuA(bitsA.size());
-  AsyncDeviceVector<std::uint64_t> bitsGpuB(bitsB.size());
-  bitsGpuA.copyFromHost(bitsA);
-  bitsGpuB.copyFromHost(bitsB);
-  auto bitsGpuSpanA = castAsSpanOfSmallerType<std::uint64_t, std::uint32_t>(bitsGpuA);
-  auto bitsGpuSpanB = castAsSpanOfSmallerType<std::uint64_t, std::uint32_t>(bitsGpuB);
-
-  AsyncDeviceVector<double> gotSimilaritiesGpu =
-    (metric == SimMetric::Tanimoto) ? crossTanimotoSimilarityGpuResult(bitsGpuSpanA, bitsGpuSpanB, kNumBits) :
-                                      crossCosineSimilarityGpuResult(bitsGpuSpanA, bitsGpuSpanB, kNumBits);
-  std::vector<double> gotSimilaritiesCpu(gotSimilaritiesGpu.size());
->>>>>>> b7da0de8
   gotSimilaritiesGpu.copyToHost(gotSimilaritiesCpu);
   cudaDeviceSynchronize();
   EXPECT_THAT(gotSimilaritiesCpu, testing::Pointwise(testing::DoubleNear(1e-5), wantSimilarities));
 }
 
-<<<<<<< HEAD
 INSTANTIATE_TEST_SUITE_P(SelfSimilarity,
                          SelfSimilarityParamTestFixture,
                          testing::Combine(testing::Values(1, 10, 100),
@@ -614,78 +568,4 @@
                          testing::Combine(testing::Values(1, 10, 100),
                                           testing::Values(1, 10, 100),
                                           testing::Values(128, 2048)),
-                         CrossCpuCosTestName);
-=======
-INSTANTIATE_TEST_SUITE_P(CrossSimilarity,
-                         CrossSimilarityParamTestFixture,
-                         testing::Combine(testing::Values(1, 10, 100),
-                                          testing::Values(1, 10, 100),
-                                          testing::Values(128, 2048),
-                                          testing::Values(SimMetric::Tanimoto, SimMetric::Cosine)),
-                         CrossTestName);
-
-// --------------------------------
-// Parameterized self-similarity tests (N, bits, metric)
-// --------------------------------
-
-using SelfParams = std::tuple<int, int, SimMetric>;  // N, bits, metric
-
-class SelfSimilarityParamTestFixture : public testing::TestWithParam<SelfParams> {
- protected:
-  SelfSimilarityParamTestFixture() { InitializeMols(mols_); }
-
-  std::vector<std::unique_ptr<ROMol>> mols_;
-};
-
-static std::string SelfTestName(const testing::TestParamInfo<SelfParams>& info) {
-  const auto [n, bits, metric] = info.param;
-  return SimMetricToString(metric) + std::string("_N") + std::to_string(n) + "_B" + std::to_string(bits);
-}
-
-TEST_P(SelfSimilarityParamTestFixture, SelfCpuGpuAgree) {
-  const auto [N, kNumBits, metric] = GetParam();
-
-  std::vector<std::unique_ptr<ExplicitBitVect>> explicitVects;
-  explicitVects.reserve(N);
-  for (int i = 0; i < N; ++i) {
-    const size_t idx = static_cast<size_t>(i) % mols_.size();
-    explicitVects.emplace_back(MorganFingerprints::getFingerprintAsBitVect(*mols_[idx], 3, kNumBits));
-  }
-
-  std::vector<double> wantSimilarities;
-  wantSimilarities.reserve(static_cast<size_t>(N) * static_cast<size_t>(N));
-  for (const auto& a : explicitVects) {
-    for (const auto& b : explicitVects) {
-      if (metric == SimMetric::Tanimoto) {
-        wantSimilarities.push_back(TanimotoSimilarity(*a, *b));
-      } else {
-        wantSimilarities.push_back(CosineSimilarity(*a, *b));
-      }
-    }
-  }
-
-  std::vector<std::uint64_t> bits;
-  for (const auto& bitVec : explicitVects) {
-    boost::to_block_range(*bitVec->dp_bits, std::back_inserter(bits));
-  }
-
-  AsyncDeviceVector<std::uint64_t> bitsGpu(bits.size());
-  bitsGpu.copyFromHost(bits);
-  auto bitsGpuSpan = castAsSpanOfSmallerType<std::uint64_t, std::uint32_t>(bitsGpu);
-
-  AsyncDeviceVector<double> gotSimilaritiesGpu = (metric == SimMetric::Tanimoto) ?
-                                                   crossTanimotoSimilarityGpuResult(bitsGpuSpan, kNumBits) :
-                                                   crossCosineSimilarityGpuResult(bitsGpuSpan, kNumBits);
-  std::vector<double>       gotSimilaritiesCpu(gotSimilaritiesGpu.size());
-  gotSimilaritiesGpu.copyToHost(gotSimilaritiesCpu);
-  cudaDeviceSynchronize();
-  EXPECT_THAT(gotSimilaritiesCpu, testing::Pointwise(testing::DoubleNear(1e-5), wantSimilarities));
-}
-
-INSTANTIATE_TEST_SUITE_P(SelfSimilarity,
-                         SelfSimilarityParamTestFixture,
-                         testing::Combine(testing::Values(1, 10, 100),
-                                          testing::Values(128, 2048),
-                                          testing::Values(SimMetric::Tanimoto, SimMetric::Cosine)),
-                         SelfTestName);
->>>>>>> b7da0de8
+                         CrossCpuCosTestName);